--- conflicted
+++ resolved
@@ -1,12 +1,7 @@
 [tool.poetry]
 name = "paradigma"
-<<<<<<< HEAD
-version = "0.4.3"
-description = "Paradigma - a toolbox for Digital Biomarkers for Parkinson's Disease"
-=======
 version = "0.4.7"
 description = "ParaDigMa - A toolbox for deriving Parkinson's disease Digital Markers from real-life wrist sensor data"
->>>>>>> 528e8c67
 authors = [ "Erik Post <erik.post@radboudumc.nl>",
             "Kars Veldkamp <kars.veldkamp@radboudumc.nl>",
             "Nienke Timmermans <nienke.timmermans@radboudumc.nl>",
