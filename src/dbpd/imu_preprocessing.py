<<<<<<< HEAD
=======
import math
>>>>>>> ed6b4aee
import numpy as np
import pandas as pd

from datetime import datetime
from scipy import signal, fft
from scipy.interpolate import CubicSpline

from dbpd.constants import DataColumns


class PreprocessingPipelineConfig:
    """Object used to configure and execute data preprocessing steps."""

    def __init__(
        self,
        time_column: str,
        sampling_frequency: int,
        resampling_frequency: int,
        verbose: int,
    ):
        self.verbose = verbose
        self.time_column = time_column
        self.sampling_frequency = sampling_frequency
        self.resampling_frequency = resampling_frequency


<<<<<<< HEAD

def transform_time_array(
    time_array: np.ndarray,
    scale_factor: float,
    data_in_delta_time: bool,
) -> np.ndarray:
    """
    Transforms the time array to relative time (when defined in delta time) and scales the values.

    Parameters
    ----------
    time_array : np.ndarray
        The time array in milliseconds to transform.
    scale_factor : float
        The scale factor to apply to the time array.
    data_in_delta_time : bool - true if data is in delta time, and therefore needs to be converted to relative time.

    Returns
    -------
    array_like
        The transformed time array in seconds.
    """
    if data_in_delta_time:
        return np.cumsum(np.double(time_array)) / scale_factor
    return time_array


def resample_data(
    config,
    time_abs_array: np.ndarray,
    values_unscaled: np.ndarray,
    scale_factors: list,
) -> pd.DataFrame:
    """
    Resamples the IMU data to the resampling frequency. The data is scaled before resampling.

    Parameters
    ----------
    time_abs_array : np.ndarray
        The absolute time array.
    values_unscaled : np.ndarray
        The values to resample.
    scale_factors : list
        The scale factors to apply to the values.

    Returns
    -------
    pd.DataFrame
        The resampled data.
    """

    # scale data
    scaled_values = values_unscaled * scale_factors

    # resample
    t_resampled = np.arange(0, time_abs_array[-1], 1000 / config.resampling_frequency)

    # create dataframe
    df = pd.DataFrame(t_resampled, columns=[config.time_column])

    # interpolate IMU - maybe a separate method?
    for j, sensor_col in enumerate(
        [
            DataColumns.ACCELERATION_X,
            DataColumns.ACCELERATION_Y,
            DataColumns.ACCELERATION_Z,
            DataColumns.ROTATION_X,
            DataColumns.ROTATION_Y,
            DataColumns.ROTATION_Z,
        ]
    ):
        if not np.all(np.diff(time_abs_array) > 0):
            raise ValueError("time_abs_array is not strictly increasing")

        cs = CubicSpline(time_abs_array, scaled_values.T[j])
        df[sensor_col] = cs(df[config.time_column])

    return df


def butterworth_filter(
    config,
    single_sensor_col: np.ndarray,
    order: int,
    cutoff_frequency: float,
    passband: str,
):
    """Applies the Butterworth filter to a single sensor column

    Parameters
    ----------
    sensor_column: pd.Series
        A single column containing sensor data in float format
    frequency: int
        The sampling frequency of sensor_column in Hz
    order: int
        The exponential order of the filter
    cutoff_frequency: float
        The frequency at which the gain drops to 1/sqrt(2) that of the passband
    passband: str
        Type of passband: ['hp' or 'lp']
    verbose: bool
        The verbosity of the output

    Returns
    -------
    sensor_column_filtered: pd.Series
        The origin sensor column filtered applying a Butterworth filter"""

    sos = signal.butter(
        N=order,
        Wn=cutoff_frequency,
        btype=passband,
        analog=False,
        fs=config.resampling_frequency,
        output="sos",
    )
    return signal.sosfilt(sos, single_sensor_col)
=======
    def transform_time_array(self, scale_factor, do_convert_to_abs_time):
        """ Optionally transforms the time array to absolute time and scales the values
        """
        if do_convert_to_abs_time:
            return np.cumsum(np.double(self.df_sensors[self.time_column])) / scale_factor
        return self.df_sensors[self.time_column] / 1000.0


    def resample_data(self, scale_factors):

        l_imu_cols = ['acceleration_x', 'acceleration_y', 'acceleration_z', 'rotation_x', 'rotation_y', 'rotation_z']

        # scale data
        scaled_values = self.df_sensors[l_imu_cols] * scale_factors

        # resample
        t_resampled = np.arange(0, self.df_sensors[self.time_column][-1:].values[0], 1/self.resampling_frequency)

        # create dataframe
        df = pd.DataFrame(t_resampled, columns=[self.time_column])

        # interpolate IMU
        for sensor_col in l_imu_cols:
            cs = CubicSpline(self.df_sensors[self.time_column], scaled_values[sensor_col])
            df[sensor_col] = cs(df[self.time_column])

        return df


    def butterworth_filter(
            self,
            sensor_col: str,
            order: int,
            cutoff_frequency: float,
            passband: str,
            ):
        """Applies the Butterworth filter to a single sensor column
        
        Parameters
        ----------
        sensor_column: pd.Series
            A single column containing sensor data in float format
        frequency: int
            The sampling frequency of sensor_column in Hz
        order: int
            The exponential order of the filter
        cutoff_frequency: float
            The frequency at which the gain drops to 1/sqrt(2) that of the passband
        passband: str
            Type of passband: ['hp' or 'lp']
        verbose: bool
            The verbosity of the output
            
        Returns
        -------
        sensor_column_filtered: pd.Series
            The origin sensor column filtered applying a Butterworth filter"""

        sos = signal.butter(N=order, Wn=cutoff_frequency, btype=passband, analog=False, fs=self.resampling_frequency, output='sos')
        return signal.sosfilt(sos, self.df_sensors[sensor_col])
    

    def create_window(self,
                      df: pd.DataFrame,
                      window_nr: int,
                      lower_index: int,
                      upper_index: int,
                      data_point_level_cols: list
                      ):
        """Transforms (a subset of) a dataframe into a single row

        Parameters
        ----------
        df_sensor: pd.DataFrame
            The original dataframe to be windowed
        subject: str
            The identification of the participant
        window_nr: int
            The identification of the window
        window_length: int
            The number of samples a window constitutes
        lower_index: int
            The dataframe index of the first sample to be windowed
        upper_index: int
            The dataframe index of the final sample to be windowed
        data_point_level_cols: list
            The columns in sensor_df that are to be kept as individual datapoints in a list instead of aggregates
        verbose: bool
            The verbosity of the output

        Returns
        -------
        l_subset_squeezed: list
            Rows corresponding to single windows
        """
        df_subset = df.loc[lower_index:upper_index, data_point_level_cols].copy()
        l_subset_squeezed = [window_nr+1, lower_index, upper_index] + df_subset.values.T.tolist()

        return l_subset_squeezed
    

    def tabulate_windows(self,
                         window_step_size: int,
                         window_length: int,
                         data_point_level_cols: list,
                        ):
        """Compiles multiple windows into a single dataframe

        Parameters
        ----------
        df_sensor: pd.DataFrame
            The original dataframe to be windowed
        subject: str
            The identification of the participant
        window_length: int
            The number of samples a window constitutes
        step_size: int
            The number of samples between the start of the previous and the start of the next window
        data_point_level_cols: list
            The columns in sensor_df that are to be kept as individual datapoints in a list instead of aggregates
        verbose: bool
            The verbosity of the output

        Returns
        -------
        df_windowed: pd.DataFrame
            Dataframe with each row corresponding to an individual window
        """

        self.df_sensors = self.df_sensors.reset_index(drop=True)

        if window_step_size <= 0:
            raise Exception("Step size should be larger than 0.")
        if window_length > self.df_sensors.shape[0]:
            return 

        l_windows = []
        n_windows = math.floor(
            (self.df_sensors.shape[0] - window_length) / 
            window_step_size
            ) + 1

        for window_nr in range(n_windows):
            lower = window_nr * window_step_size
            upper = window_nr * window_step_size + window_length - 1
            l_windows.append(self.create_window(self.df_sensors, window_nr, lower, upper, data_point_level_cols))

        df_windows = pd.DataFrame(l_windows, columns=['window_nr', 'window_start', 'window_end'] + data_point_level_cols)
                
        return df_windows.reset_index(drop=True)
    

    def generate_statistics(self,
                            sensor_col: str,
                            statistic: str
                            ):
        if statistic == 'mean':
            return self.df_windows.apply(lambda x: np.mean(x[sensor_col]), axis=1)
        elif statistic == 'std':
            return self.df_windows.apply(lambda x: np.std(x[sensor_col]), axis=1)
        elif statistic == 'max':
            return self.df_windows.apply(lambda x: np.max(x[sensor_col]), axis=1)
        elif statistic == 'min':
            return self.df_windows.apply(lambda x: np.min(x[sensor_col]), axis=1)
        

    def generate_std_norm(
                          self,
                          cols: list,
                         ):
        return self.df_windows.apply(
            lambda x: np.std(np.sqrt(sum(
            [np.array([y**2 for y in x[col]]) for col in cols]
            ))), axis=1)
    

    def compute_fft(self,
                    values: list,
                    window_type: str,
                    ):

        w = signal.get_window(window_type, len(values), fftbins=False)
        yf = 2*fft.fft(values*w)[:int(len(values)/2+1)]
        xf = fft.fftfreq(len(values), 1/self.resampling_frequency)[:int(len(values)/2+1)]

        return yf, xf
    

    def signal_to_ffts(self,
                       sensor_col: str,
                       window_type: str,
                       ):
        l_values_total = []
        l_freqs_total = []
        for _, row in self.df_windows.iterrows():
            l_values, l_freqs = self.compute_fft(
                values=row[sensor_col],
                window_type=window_type)
            l_values_total.append(l_values)
            l_freqs_total.append(l_freqs)

        return l_freqs_total, l_values_total
    

    def compute_power_in_bandwidth(self,
                                   sensor_col,
                                   window_type: str,
                                   fmin: int,
                                   fmax: int,
                                   ):
        fxx, pxx = signal.periodogram(sensor_col, fs=self.resampling_frequency, window=window_type)
        ind_min = np.argmax(fxx > fmin) - 1
        ind_max = np.argmax(fxx > fmax) - 1
        return np.log10(np.trapz(pxx[ind_min:ind_max], fxx[ind_min:ind_max]))
    

    def get_dominant_frequency(
            self,
            signal_ffts: pd.Series,
            signal_freqs: pd.Series,
            fmin: int,
            fmax: int
            ):
        
        valid_indices = np.where((signal_freqs>fmin) & (signal_freqs<fmax))
        signal_freqs_adjusted = signal_freqs[valid_indices]
        signal_ffts_adjusted = signal_ffts[valid_indices]

        idx = np.argmax(np.abs(signal_ffts_adjusted))
        return np.abs(signal_freqs_adjusted[idx])
    

    def compute_power(self,
                      fft_cols: list
                      ):
        df = self.df_windows.copy()
        for col in fft_cols:
            df['{}_power'.format(col)] = df[col].apply(lambda x: np.square(np.abs(x)))

        return df.apply(lambda x: sum([np.array([y for y in x[col+'_power']]) for col in fft_cols]), axis=1)
    

    def generate_cepstral_coefficients(
            self,
            window_length: int,
            total_power_col: str,
            low_frequency: int,
            high_frequency: int,
            filter_length: int,
            n_dct_filters: int,
            ):
        
        # compute filter points
        freqs = np.linspace(low_frequency, high_frequency, num=filter_length+2)
        filter_points = np.floor((window_length + 1) / self.resampling_frequency * freqs).astype(int)  

        # construct filterbank
        filters = np.zeros((len(filter_points)-2, int(window_length/2+1)))
        for j in range(len(filter_points)-2):
            filters[j, filter_points[j] : filter_points[j+1]] = np.linspace(0, 1, filter_points[j+1] - filter_points[j])
            filters[j, filter_points[j+1] : filter_points[j+2]] = np.linspace(1, 0, filter_points[j+2] - filter_points[j+1])

        # filter signal
        power_filtered = self.df_windows[total_power_col].apply(lambda x: np.dot(filters, x))
        log_power_filtered = power_filtered.apply(lambda x: 10.0 * np.log10(x))

        # generate cepstral coefficients
        dct_filters = np.empty((n_dct_filters, filter_length))
        dct_filters[0, :] = 1.0 / np.sqrt(filter_length)

        samples = np.arange(1, 2 * filter_length, 2) * np.pi / (2.0 * filter_length)

        for i in range(1, n_dct_filters):
            dct_filters[i, :] = np.cos(i * samples) * np.sqrt(2.0 / filter_length)

        cepstral_coefs = log_power_filtered.apply(lambda x: np.dot(dct_filters, x))

        return pd.DataFrame(np.vstack(cepstral_coefs), columns=['cc_{}'.format(j+1) for j in range(n_dct_filters)])
>>>>>>> ed6b4aee
<|MERGE_RESOLUTION|>--- conflicted
+++ resolved
@@ -1,7 +1,4 @@
-<<<<<<< HEAD
-=======
 import math
->>>>>>> ed6b4aee
 import numpy as np
 import pandas as pd
 
@@ -28,7 +25,6 @@
         self.resampling_frequency = resampling_frequency
 
 
-<<<<<<< HEAD
 
 def transform_time_array(
     time_array: np.ndarray,
@@ -146,69 +142,8 @@
         fs=config.resampling_frequency,
         output="sos",
     )
-    return signal.sosfilt(sos, single_sensor_col)
-=======
-    def transform_time_array(self, scale_factor, do_convert_to_abs_time):
-        """ Optionally transforms the time array to absolute time and scales the values
-        """
-        if do_convert_to_abs_time:
-            return np.cumsum(np.double(self.df_sensors[self.time_column])) / scale_factor
-        return self.df_sensors[self.time_column] / 1000.0
-
-
-    def resample_data(self, scale_factors):
-
-        l_imu_cols = ['acceleration_x', 'acceleration_y', 'acceleration_z', 'rotation_x', 'rotation_y', 'rotation_z']
-
-        # scale data
-        scaled_values = self.df_sensors[l_imu_cols] * scale_factors
-
-        # resample
-        t_resampled = np.arange(0, self.df_sensors[self.time_column][-1:].values[0], 1/self.resampling_frequency)
-
-        # create dataframe
-        df = pd.DataFrame(t_resampled, columns=[self.time_column])
-
-        # interpolate IMU
-        for sensor_col in l_imu_cols:
-            cs = CubicSpline(self.df_sensors[self.time_column], scaled_values[sensor_col])
-            df[sensor_col] = cs(df[self.time_column])
-
-        return df
-
-
-    def butterworth_filter(
-            self,
-            sensor_col: str,
-            order: int,
-            cutoff_frequency: float,
-            passband: str,
-            ):
-        """Applies the Butterworth filter to a single sensor column
-        
-        Parameters
-        ----------
-        sensor_column: pd.Series
-            A single column containing sensor data in float format
-        frequency: int
-            The sampling frequency of sensor_column in Hz
-        order: int
-            The exponential order of the filter
-        cutoff_frequency: float
-            The frequency at which the gain drops to 1/sqrt(2) that of the passband
-        passband: str
-            Type of passband: ['hp' or 'lp']
-        verbose: bool
-            The verbosity of the output
-            
-        Returns
-        -------
-        sensor_column_filtered: pd.Series
-            The origin sensor column filtered applying a Butterworth filter"""
-
-        sos = signal.butter(N=order, Wn=cutoff_frequency, btype=passband, analog=False, fs=self.resampling_frequency, output='sos')
-        return signal.sosfilt(sos, self.df_sensors[sensor_col])
-    
+    return signal.sosfilt(sos, single_sensor_col)    
+
 
     def create_window(self,
                       df: pd.DataFrame,
@@ -425,5 +360,4 @@
 
         cepstral_coefs = log_power_filtered.apply(lambda x: np.dot(dct_filters, x))
 
-        return pd.DataFrame(np.vstack(cepstral_coefs), columns=['cc_{}'.format(j+1) for j in range(n_dct_filters)])
->>>>>>> ed6b4aee
+        return pd.DataFrame(np.vstack(cepstral_coefs), columns=['cc_{}'.format(j+1) for j in range(n_dct_filters)])