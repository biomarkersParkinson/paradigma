import json
import os
import numpy as np
import pandas as pd
from pathlib import Path
from datetime import timedelta
from dateutil import parser
from typing import List, Tuple

import tsdf
from tsdf import TSDFMetadata

from paradigma.constants import DataColumns, TimeUnit


def parse_iso8601_to_datetime(date_str):
    return parser.parse(date_str)


def format_datetime_to_iso8601(datetime):
    return datetime.strftime("%Y-%m-%dT%H:%M:%S") + "Z"


def get_end_iso8601(start_iso8601, window_length_seconds):
    start_date = parser.parse(start_iso8601)
    end_date = start_date + timedelta(seconds=window_length_seconds)
    return format_datetime_to_iso8601(end_date)


def write_np_data(
    metadata_time: TSDFMetadata,
    np_array_time: np.ndarray, 
    metadata_values: TSDFMetadata,
    np_array_values: np.ndarray,
    output_path: str,
    output_filename: str,
):
    """
    Write the numpy arrays to binary files and store the metadata.

    Parameters
    ----------
    metadata_time : TSDFMetadata
        Metadata for the time column.
    np_array_time : np.ndarray
        The numpy array for the time column.
    metadata_values : TSDFMetadata
        Metadata for the samples columns.
    np_array_values : np.ndarray
        The numpy array for the samples columns.
    output_path : str
        The path where the files will be stored.
    output_filename : str
        The filename for the metadata.

    """
    
    if not os.path.exists(output_path):
        os.makedirs(output_path)

    # TODO: improve the way the metadata is stored at a different location
    metadata_time.file_dir_path = output_path
    metadata_values.file_dir_path = output_path

    # store binaries and metadata
    time_tsdf = tsdf.write_binary_file(file_dir=output_path, file_name=metadata_time.file_name, data=np_array_time, metadata=metadata_time.get_plain_tsdf_dict_copy())

    samples_tsdf = tsdf.write_binary_file(file_dir=output_path, file_name=metadata_values.file_name, data=np_array_values, metadata=metadata_values.get_plain_tsdf_dict_copy())

    tsdf.write_metadata([time_tsdf, samples_tsdf], output_filename)


def write_df_data(
    metadata_time: TSDFMetadata,
    metadata_values: TSDFMetadata,
    output_path: str,
    output_filename: str,
    df: pd.DataFrame,
):
    """
    Write the Pandas DataFrame to binary files and store the metadata.

    Parameters
    ----------
    metadata_time : TSDFMetadata
        Metadata for the time column.
    metadata_values : TSDFMetadata
        Metadata for the samples columns.
    output_path : str
        The path where the files will be stored.
    output_filename : str
        The filename for the metadata.
    df : pd.DataFrame
        The DataFrame to be stored.

    """
    if not os.path.exists(output_path):
        os.makedirs(output_path)

    # Make sure the iso8601 format is correctly set
    # TODO: this should be properly validated in the tsdf library instead
    start_date = parser.parse(metadata_time.start_iso8601)
    metadata_time.start_iso8601 = format_datetime_to_iso8601(start_date)
    end_date = parser.parse(metadata_time.end_iso8601)
    metadata_time.end_iso8601 = format_datetime_to_iso8601(end_date)
    start_date = parser.parse(metadata_values.start_iso8601)
    metadata_values.start_iso8601 = format_datetime_to_iso8601(start_date)
    end_date = parser.parse(metadata_values.end_iso8601)
    metadata_values.end_iso8601 = format_datetime_to_iso8601(end_date)

    # TODO: improve the way the metadata is stored at a different location
    metadata_time.file_dir_path = output_path
    metadata_values.file_dir_path = output_path

    # store binaries and metadata
    tsdf.write_dataframe_to_binaries(output_path, df, [metadata_time, metadata_values])
    tsdf.write_metadata([metadata_time, metadata_values], output_filename)

def read_metadata(
    input_path: str, meta_filename: str, time_filename: str, values_filename: str
) -> Tuple[TSDFMetadata, TSDFMetadata]:
    metadata_dict = tsdf.load_metadata_from_path(
        os.path.join(input_path, meta_filename)
    )
    metadata_time = metadata_dict[time_filename]
    metadata_values = metadata_dict[values_filename]
    return metadata_time, metadata_values

def load_tsdf_dataframe(path_to_data, prefix, meta_suffix='meta.json', time_suffix='time.bin', values_suffix='values.bin'):
    meta_filename = f"{prefix}_{meta_suffix}"
    time_filename = f"{prefix}_{time_suffix}"
    values_filename = f"{prefix}_{values_suffix}"

    metadata_time, metadata_values = read_metadata(path_to_data, meta_filename, time_filename, values_filename)
    df = tsdf.load_dataframe_from_binaries([metadata_time, metadata_values], tsdf.constants.ConcatenationType.columns)

    return df, metadata_time, metadata_values

def load_metadata_list(
    dir_path: str, meta_filename: str, filenames: List[str]
) -> List[TSDFMetadata]:
    """
    Load the metadata objects from a metadata file according to the specified binaries.

    Parameters
    ----------
    dir_path : str
        The dir path where the metadata file is stored.
    meta_filename : str
        The filename of the metadata file.
    filenames : List[str]
        The list of binary files of which the metadata files need to be loaded
    
    """	
    metadata_dict = tsdf.load_metadata_from_path(
        os.path.join(dir_path, meta_filename)
    )
    metadata_list = []
    for filename in filenames:
        metadata_list.append(metadata_dict[filename])

    return metadata_list

<<<<<<< HEAD
=======
class WindowedDataExtractor:
    """
    A utility class for extracting specific column indices and slices 
    from a list of windowed column names.
    Attributes
    ----------
    column_indices : dict
        A dictionary mapping column names to their indices.
    Methods
    -------
    get_index(col)
        Returns the index of a specific column.
    get_slice(cols)
        Returns a slice object for a range of consecutive columns.
    """

    def __init__(self, windowed_cols):
        """
        Initialize the WindowedDataExtractor.
        Parameters
        ----------
        windowed_cols : list of str
            A list of column names in the windowed data.
        Raises
         ------
        ValueError
            If the list of `windowed_cols` is empty.
        """
        if not windowed_cols:
            raise ValueError("The list of windowed columns cannot be empty.")
        self.column_indices = {col: idx for idx, col in enumerate(windowed_cols)}

    def get_index(self, col):
        """
        Get the index of a specific column.
        Parameters
        ----------
        col : str
            The name of the column to retrieve the index for.
        Returns
        -------
        int
            The index of the specified column.
        Raises
        ------
        ValueError
            If the column is not found in the `windowed_cols` list.
        """
        if col not in self.column_indices:
            raise ValueError(f"Column '{col}' not found in windowed_cols.")
        return self.column_indices[col]

    def get_slice(self, cols):
        """
        Get a slice object for a range of consecutive columns.
        Parameters
        ----------
        cols : list of str
            A list of consecutive column names to define the slice.
        Returns
        -------
        slice
            A slice object spanning the indices of the given columns.
        Raises
        ------
        ValueError
            If one or more columns in `cols` are not found in the `windowed_cols` list.
        """
        if not all(col in self.column_indices for col in cols):
            missing = [col for col in cols if col not in self.column_indices]
            raise ValueError(f"The following columns are missing from windowed_cols: {missing}")
        start_idx = self.column_indices[cols[0]]
        end_idx = self.column_indices[cols[-1]] + 1
        return slice(start_idx, end_idx)
>>>>>>> e1661154
# TODO: ideally something like this should be possible directly in the tsdf library
def extract_meta_from_tsdf_files(tsdf_data_dir : str) -> List[dict]:
    """
    For each given TSDF directory, transcribe TSDF metadata contents to a list of dictionaries.
    
    Parameters
    ----------
    tsdf_data_dir : str
        Path to the directory containing TSDF metadata files.

    Returns
    -------
    List[Dict]
        List of dictionaries with metadata from each JSON file in the directory.

    Examples
    --------
    >>> extract_meta_from_tsdf_files('/path/to/tsdf_data')
    [{'start_iso8601': '2021-06-27T16:52:20Z', 'end_iso8601': '2021-06-27T17:52:20Z'}, ...]
    """
    metas = []
    
    # Collect all metadata JSON files in the specified directory
    meta_list = list(Path(tsdf_data_dir).rglob('*_meta.json'))
    for meta_file in meta_list:
        with open(meta_file, 'r') as file:
            json_obj = json.load(file)
            meta_data = {
                'tsdf_meta_fullpath': str(meta_file),
                'subject_id': json_obj['subject_id'],
                'start_iso8601': json_obj['start_iso8601'],
                'end_iso8601': json_obj['end_iso8601']
            }
            metas.append(meta_data)
    
    return metas


def transform_time_array(
    time_array: pd.Series,
    input_unit_type: str,
    output_unit_type: str,
    start_time: float = 0.0,
) -> np.ndarray:
    """
    Transforms the time array to relative time (when defined in delta time) and scales the values.

    Parameters
    ----------
    time_array : pd.Series
        The time array to transform.
    input_unit_type : str
        The time unit type of the input time array.
    output_unit_type : str
        The time unit type of the output time array. ParaDigMa expects `TimeUnit.RELATIVE_S`.
    start_time : float, optional
        The start time of the time array in UNIX seconds (default is 0.0)

    Returns
    -------
    np.ndarray
        The transformed time array in seconds, with the specified time unit type.

    Notes
    -----
    - The function handles different time units (`TimeUnit.RELATIVE_MS`, `TimeUnit.RELATIVE_S`, `TimeUnit.ABSOLUTE_MS`, `TimeUnit.ABSOLUTE_S`, `TimeUnit.DIFFERENCE_MS`, `TimeUnit.DIFFERENCE_S`).
    - The transformation allows for scaling of the time array, converting between time unit types (e.g., relative, absolute, or difference).
    - When converting to `TimeUnit.RELATIVE_MS`, the function calculates the relative time starting from the provided or default start time.
    """
    input_units = input_unit_type.split('_')[-1].lower()
    output_units = output_unit_type.split('_')[-1].lower()

    if input_units == output_units:
        scale_factor = 1
    elif input_units == 's' and output_units == 'ms':
        scale_factor = 1e3
    elif input_units == 'ms' and output_units == 's':
        scale_factor = 1 / 1e3
    else:
        raise ValueError(f"Unsupported time units conversion: {input_units} to {output_units}")
    
    # Transform to relative time (`TimeUnit.RELATIVE_MS`) 
    if input_unit_type == TimeUnit.DIFFERENCE_MS or input_unit_type == TimeUnit.DIFFERENCE_S:
    # Convert a series of differences into cumulative sum to reconstruct original time series.
        time_array = np.cumsum(np.double(time_array))
    elif input_unit_type == TimeUnit.ABSOLUTE_MS or input_unit_type == TimeUnit.ABSOLUTE_S:
        # Set the start time if not provided.
        if np.isclose(start_time, 0.0, rtol=1e-09, atol=1e-09):
            start_time = time_array[0]
        # Convert absolute time stamps into a time series relative to start_time.
        time_array = (time_array - start_time) 

    # Transform the time array from `TimeUnit.RELATIVE_MS` to the specified time unit type
    if output_unit_type == TimeUnit.ABSOLUTE_MS or output_unit_type == TimeUnit.ABSOLUTE_S:
        # Converts time array to absolute time by adding the start time to each element.
        time_array = time_array + start_time
    elif output_unit_type == TimeUnit.DIFFERENCE_MS or output_unit_type == TimeUnit.DIFFERENCE_S:
        # Creates a new array starting with 0, followed by the differences between consecutive elements.
        time_array = np.diff(np.insert(time_array, 0, start_time))
    elif output_unit_type == TimeUnit.RELATIVE_MS or output_unit_type == TimeUnit.RELATIVE_S:
        # The array is already in relative format, do nothing.
        pass

    return time_array * scale_factor


def convert_units_accelerometer(data: np.ndarray, units: str) -> np.ndarray:
    """
    Convert acceleration data to g.

    Parameters
    ----------
    data : np.ndarray
        The acceleration data.

    units : str
        The unit of the data (currently supports g and m/s^2).

    Returns
    -------
    np.ndarray
        The acceleration data in g.

    """
    if units == "m/s^2":
        return data / 9.81
    elif units == "g":
        return data
    else:
        raise ValueError(f"Unsupported unit: {units}")
    

def convert_units_gyroscope(data: np.ndarray, units: str) -> np.ndarray:
    """
    Convert gyroscope data to deg/s.
    
    Parameters
    ----------
    data : np.ndarray
        The gyroscope data.
        
    units : str
        The unit of the data (currently supports deg/s and rad/s).
        
    Returns
    -------
    np.ndarray
        The gyroscope data in deg/s.
        
    """
    if units == "deg/s":
        return data
    elif units == "rad/s":
        return np.degrees(data)
    else:
        raise ValueError(f"Unsupported unit: {units}")
    

def invert_watch_side(df: pd.DataFrame, side: str) -> np.ndarray:
    """
    Invert the data based on the watch side.

    Parameters
    ----------
    df : pd.DataFrame
        The data.
    side : str
        The watch side (left or right).

    Returns
    -------
    pd.DataFrame
        The inverted data.

    """
    if side not in ["left", "right"]:
        raise ValueError(f"Unsupported side: {side}")
    elif side == "right":
        df[DataColumns.GYROSCOPE_Y] *= -1
        df[DataColumns.GYROSCOPE_Z] *= -1
        df[DataColumns.ACCELEROMETER_X] *= -1

    return df


class WindowedDataExtractor:
    """
    A utility class for extracting specific column indices and slices 
    from a list of windowed column names.

    Attributes
    ----------
    column_indices : dict
        A dictionary mapping column names to their indices.

    Methods
    -------
    get_index(col)
        Returns the index of a specific column.
    get_slice(cols)
        Returns a slice object for a range of consecutive columns.
    """

    def __init__(self, windowed_cols):
        """
        Initialize the WindowedDataExtractor.

        Parameters
        ----------
        windowed_cols : list of str
            A list of column names in the windowed data.

        Raises
         ------
        ValueError
            If the list of `windowed_cols` is empty.
        """
        if not windowed_cols:
            raise ValueError("The list of windowed columns cannot be empty.")
        self.column_indices = {col: idx for idx, col in enumerate(windowed_cols)}

    def get_index(self, col):
        """
        Get the index of a specific column.

        Parameters
        ----------
        col : str
            The name of the column to retrieve the index for.

        Returns
        -------
        int
            The index of the specified column.

        Raises
        ------
        ValueError
            If the column is not found in the `windowed_cols` list.
        """
        if col not in self.column_indices:
            raise ValueError(f"Column '{col}' not found in windowed_cols.")
        return self.column_indices[col]

    def get_slice(self, cols):
        """
        Get a slice object for a range of consecutive columns.

        Parameters
        ----------
        cols : list of str
            A list of consecutive column names to define the slice.

        Returns
        -------
        slice
            A slice object spanning the indices of the given columns.

        Raises
        ------
        ValueError
            If one or more columns in `cols` are not found in the `windowed_cols` list.
        """
        if not all(col in self.column_indices for col in cols):
            missing = [col for col in cols if col not in self.column_indices]
            raise ValueError(f"The following columns are missing from windowed_cols: {missing}")
        start_idx = self.column_indices[cols[0]]
        end_idx = self.column_indices[cols[-1]] + 1
        return slice(start_idx, end_idx)<|MERGE_RESOLUTION|>--- conflicted
+++ resolved
@@ -161,8 +161,6 @@
 
     return metadata_list
 
-<<<<<<< HEAD
-=======
 class WindowedDataExtractor:
     """
     A utility class for extracting specific column indices and slices 
@@ -237,7 +235,6 @@
         start_idx = self.column_indices[cols[0]]
         end_idx = self.column_indices[cols[-1]] + 1
         return slice(start_idx, end_idx)
->>>>>>> e1661154
 # TODO: ideally something like this should be possible directly in the tsdf library
 def extract_meta_from_tsdf_files(tsdf_data_dir : str) -> List[dict]:
     """
