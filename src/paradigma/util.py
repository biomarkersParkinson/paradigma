--- conflicted
+++ resolved
@@ -2,13 +2,7 @@
 import os
 import warnings
 from datetime import datetime, timedelta
-<<<<<<< HEAD
-from dateutil import parser
-from typing import List, Tuple, Optional
-from scipy.stats import gaussian_kde
-=======
 from typing import List, Optional, Tuple
->>>>>>> 37f1c8fe
 
 import numpy as np
 import pandas as pd
@@ -385,16 +379,12 @@
 
     return df
 
-<<<<<<< HEAD
-def aggregate_parameter(parameter: np.ndarray, aggregate: str, evaluation_points: Optional[np.ndarray] = None) -> np.ndarray | int:
-=======
 
 def aggregate_parameter(
     parameter: np.ndarray,
     aggregate: str,
     evaluation_points: Optional[np.ndarray] = None,
 ) -> np.ndarray | int:
->>>>>>> 37f1c8fe
     """
     Aggregate a parameter based on the specified method.
 
@@ -407,11 +397,7 @@
         The aggregation method to apply.
 
     evaluation_points : np.ndarray, optional
-<<<<<<< HEAD
-        Should be specified if the mode is derived for a continuous parameter. 
-=======
         Should be specified if the mode is derived for a continuous parameter.
->>>>>>> 37f1c8fe
         Defines the evaluation points for the kernel density estimation function, from which the maximum is derived as the mode.
 
     Returns
@@ -423,27 +409,17 @@
         return np.mean(parameter)
     elif aggregate == "median":
         return np.median(parameter)
-<<<<<<< HEAD
-    elif aggregate == 'mode_binned':
-        if evaluation_points is None:
-            raise ValueError("evaluation_points must be provided for 'mode_binned' aggregation.")
-=======
     elif aggregate == "mode_binned":
         if evaluation_points is None:
             raise ValueError(
                 "evaluation_points must be provided for 'mode_binned' aggregation."
             )
->>>>>>> 37f1c8fe
         else:
             kde = gaussian_kde(parameter)
             kde_values = kde(evaluation_points)
             max_index = np.argmax(kde_values)
             return evaluation_points[max_index]
-<<<<<<< HEAD
-    elif aggregate == 'mode':
-=======
     elif aggregate == "mode":
->>>>>>> 37f1c8fe
         unique_values, counts = np.unique(parameter, return_counts=True)
         return unique_values[np.argmax(counts)]
     elif aggregate == "90p":
@@ -454,11 +430,7 @@
         return np.percentile(parameter, 99)
     elif aggregate == "std":
         return np.std(parameter)
-<<<<<<< HEAD
-    elif aggregate == 'cov':
-=======
     elif aggregate == "cov":
->>>>>>> 37f1c8fe
         mean_value = np.mean(parameter)
         return np.std(parameter) / mean_value if mean_value != 0 else 0
     else:
@@ -598,13 +570,9 @@
     """
 
     min_s_per_day = min_hours_per_day * 3600
-<<<<<<< HEAD
-    window_length_s = df['time_dt'].diff().dt.total_seconds().iloc[1] # determine the length of the first window in seconds
-=======
     window_length_s = (
         df["time_dt"].diff().dt.total_seconds().iloc[1]
     )  # determine the length of the first window in seconds
->>>>>>> 37f1c8fe
     min_windows_per_day = min_s_per_day / window_length_s
     df_subset = df.groupby(df["time_dt"].dt.date).filter(
         lambda x: len(x) >= min_windows_per_day
