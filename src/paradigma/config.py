from typing import Dict, List
from paradigma.constants import DataColumns, DataUnits

class BaseConfig:

    def __init__(self) -> None:

        self.meta_filename = ''
        self.values_filename = ''
        self.time_filename = ''

    def set_sensor(self, sensor: str) -> None:
        """Sets the sensor and derived filenames"""
        self.sensor: str = sensor
        self.set_filenames(sensor)

    def set_filenames(self, prefix: str) -> None:
        """Sets the filenames based on the prefix. This method is duplicated from `gaits_analysis_config.py`.
        
        Parameters
        ----------
        prefix : str
            The prefix for the filenames.
        """
        self.meta_filename = f"{prefix}_meta.json"
        self.time_filename = f"{prefix}_time.bin"
        self.values_filename = f"{prefix}_values.bin"

    
# Signal preprocessing configs
class IMUConfig(BaseConfig):

    def __init__(self) -> None:
        super().__init__()

        self.set_filenames('IMU')
        self.acceleration_units = DataUnits.ACCELERATION
        self.rotation_units = DataUnits.ROTATION

        self.side_watch = 'right'

        self.axes = ["x", "y", "z"]

        self.accelerometer_cols: List[str] = [
            DataColumns.ACCELEROMETER_X,
            DataColumns.ACCELEROMETER_Y,
            DataColumns.ACCELEROMETER_Z,
        ]
        self.gyroscope_cols: List[str] = [
            DataColumns.GYROSCOPE_X,
            DataColumns.GYROSCOPE_Y,
            DataColumns.GYROSCOPE_Z,
        ]
        self.gravity_cols: List[str] = [
            DataColumns.GRAV_ACCELEROMETER_X,
            DataColumns.GRAV_ACCELEROMETER_Y,
            DataColumns.GRAV_ACCELEROMETER_Z,
        ]

        self.d_channels_accelerometer = {
            DataColumns.ACCELEROMETER_X: self.acceleration_units,
            DataColumns.ACCELEROMETER_Y: self.acceleration_units,
            DataColumns.ACCELEROMETER_Z: self.acceleration_units,
        }
        self.d_channels_gyroscope = {
            DataColumns.GYROSCOPE_X: self.rotation_units,
            DataColumns.GYROSCOPE_Y: self.rotation_units,
            DataColumns.GYROSCOPE_Z: self.rotation_units,
        }
        self.d_channels_imu = {**self.d_channels_accelerometer, **self.d_channels_gyroscope}

        self.sampling_frequency = 100
        self.lower_cutoff_frequency = 0.2
        self.upper_cutoff_frequency = 3.5
        self.filter_order = 4


class PPGConfig(BaseConfig):

    def __init__(self) -> None:
        super().__init__()

        self.set_filenames('PPG')

        self.ppg_colname = DataColumns.PPG

        self.sampling_frequency = 30
        self.lower_cutoff_frequency = 0.4
        self.upper_cutoff_frequency = 3.5
        self.filter_order = 4

        self.d_channels_ppg = {
            DataColumns.PPG: DataUnits.NONE
        }


# Domain base configs
class GaitBaseConfig(IMUConfig):

    def __init__(self) -> None:
        super().__init__()

        self.set_sensor('accelerometer')

        self.window_type: str = "hann"
        self.max_segment_gap_s = 1.5
        self.min_segment_length_s = 1.5

        self.spectrum_low_frequency: int = 0
        self.spectrum_high_frequency: int = int(self.sampling_frequency / 2)

        # feature parameters
        self.mfcc_low_frequency: int = 0
        self.mfcc_high_frequency: int = 25
        self.mfcc_n_dct_filters: int = 15
        self.mfcc_n_coefficients: int = 12

        self.d_frequency_bandwidths: Dict[str, List[float]] = {
            "power_below_gait": [0.3, 0.7],
            "power_gait": [0.7, 3.5],
            "power_tremor": [3.5, 8],
            "power_above_tremor": [8, 25],
        }


class TremorBaseConfig(IMUConfig):

    def __init__(self) -> None:
        super().__init__()

        self.set_sensor('gyroscope')

        self.window_type = 'hann'
        self.window_length_s: float = 4
        self.window_step_length_s: float = 4

        self.fmin_tremor_power: float = 3
        self.fmax_tremor_power: float = 7

        self.movement_threshold: float = 50


class HeartRateBaseConfig(PPGConfig):
    def __init__(self) -> None:
        super().__init__()

        self.window_length_s: int = 6
<<<<<<< HEAD
        self.window_step_size_s: int = 1
=======
        self.window_step_length_s: int = 1
        self.segment_gap_s = 1.5

>>>>>>> e3c87038

# Domain feature extraction configs
class GaitFeatureExtractionConfig(GaitBaseConfig):

    def __init__(self) -> None:
        super().__init__()

        # segmenting
        self.window_length_s: float = 6
        self.window_step_length_s: float = 1

        # channels
        self.d_channels_values: Dict[str, str] = {
            f"{self.sensor}_std_norm": DataUnits.GRAVITY,
            f"{self.sensor}_x_grav_mean": DataUnits.GRAVITY,
            f"{self.sensor}_y_grav_mean": DataUnits.GRAVITY,
            f"{self.sensor}_z_grav_mean": DataUnits.GRAVITY,
            f"{self.sensor}_x_grav_std": DataUnits.GRAVITY,
            f"{self.sensor}_y_grav_std": DataUnits.GRAVITY,
            f"{self.sensor}_z_grav_std": DataUnits.GRAVITY,
            f"{self.sensor}_x_power_below_gait": DataUnits.POWER_SPECTRAL_DENSITY,
            f"{self.sensor}_y_power_below_gait": DataUnits.POWER_SPECTRAL_DENSITY,
            f"{self.sensor}_z_power_below_gait": DataUnits.POWER_SPECTRAL_DENSITY,
            f"{self.sensor}_x_power_gait": DataUnits.POWER_SPECTRAL_DENSITY,
            f"{self.sensor}_y_power_gait": DataUnits.POWER_SPECTRAL_DENSITY,
            f"{self.sensor}_z_power_gait": DataUnits.POWER_SPECTRAL_DENSITY,
            f"{self.sensor}_x_power_tremor": DataUnits.POWER_SPECTRAL_DENSITY,
            f"{self.sensor}_y_power_tremor": DataUnits.POWER_SPECTRAL_DENSITY,
            f"{self.sensor}_z_power_tremor": DataUnits.POWER_SPECTRAL_DENSITY,
            f"{self.sensor}_x_power_above_tremor": DataUnits.POWER_SPECTRAL_DENSITY,
            f"{self.sensor}_y_power_above_tremor": DataUnits.POWER_SPECTRAL_DENSITY,
            f"{self.sensor}_z_power_above_tremor": DataUnits.POWER_SPECTRAL_DENSITY,
            f"{self.sensor}_x_dominant_frequency": DataUnits.FREQUENCY,
            f"{self.sensor}_y_dominant_frequency": DataUnits.FREQUENCY,
            f"{self.sensor}_z_dominant_frequency": DataUnits.FREQUENCY,
        }

        for mfcc_coef in range(1, self.mfcc_n_coefficients + 1):
            self.d_channels_values[f"{self.sensor}_mfcc_{mfcc_coef}"] = DataUnits.GRAVITY


class ArmActivityFeatureExtractionConfig(GaitBaseConfig):
    def __init__(self) -> None:
        super().__init__()

        self.set_filenames('arm_activity')

        # segmenting
        self.window_length_s: float = 3
        self.window_step_length_s: float = self.window_length_s * 0.25

        # dominant frequency of first harmonic of arm swing
        self.angle_fmin: float = 0.5
        self.angle_fmax: float = 1.5

        # channels
        self.d_channels_values = {
            "range_of_motion": "deg",
            f"forward_peak_{DataColumns.VELOCITY}_mean": DataUnits.ROTATION,
            f"forward_peak_{DataColumns.VELOCITY}_std": DataUnits.ROTATION,
            f"backward_peak_{DataColumns.VELOCITY}_mean": DataUnits.ROTATION,
            f"backward_peak_{DataColumns.VELOCITY}_std": DataUnits.ROTATION,
            f"{self.sensor}_std_norm": DataUnits.GRAVITY,
            f"{self.sensor}_x_grav_mean": DataUnits.GRAVITY,
            f"{self.sensor}_x_grav_std": DataUnits.GRAVITY,
            f"{self.sensor}_y_grav_mean": DataUnits.GRAVITY,
            f"{self.sensor}_y_grav_std": DataUnits.GRAVITY,
            f"{self.sensor}_z_grav_mean": DataUnits.GRAVITY,
            f"{self.sensor}_z_grav_std": DataUnits.GRAVITY,
            f"{self.sensor}_x_power_below_gait": "X",
            f"{self.sensor}_x_power_gait": "X",
            f"{self.sensor}_x_power_tremor": "X",
            f"{self.sensor}_x_power_above_tremor": "X",
            f"{self.sensor}_x_dominant_frequency": DataUnits.FREQUENCY,
            f"{self.sensor}_y_power_below_gait": "X",
            f"{self.sensor}_y_power_gait": "X",
            f"{self.sensor}_y_power_tremor": "X",
            f"{self.sensor}_y_power_above_tremor": "X",
            f"{self.sensor}_y_dominant_frequency": DataUnits.FREQUENCY,
            f"{self.sensor}_z_power_below_gait": "X",
            f"{self.sensor}_z_power_gait": "X",
            f"{self.sensor}_z_power_tremor": "X",
            f"{self.sensor}_z_power_above_tremor": "X",
            f"{self.sensor}_z_dominant_frequency": DataUnits.FREQUENCY,
            f"{DataColumns.ANGLE}_dominant_frequency": DataUnits.FREQUENCY,
        }

        for sensor in ["accelerometer", "gyroscope"]:
            for mfcc_coef in range(1, self.mfcc_n_coefficients + 1):
                self.d_channels_values[f"{sensor}_mfcc_{mfcc_coef}"] = DataUnits.GRAVITY


class TremorFeatureExtractionConfig(TremorBaseConfig):

    def __init__(self) -> None:
        super().__init__()

        self.single_value_cols: List[str] = None
        self.list_value_cols: List[str] = self.gyroscope_cols

        # power spectral density
        self.overlap_fraction: float = 0.8
        self.segment_length_s_psd: float = 3
        self.spectral_resolution_psd: float = 0.25
        self.fmin_peak: float = 1
        self.fmax_peak: float = 25
        self.fmin_low_power: float = 0.5
        self.fmax_low_power: float = 3

        # cepstral coefficients
        self.segment_length_s_mfcc: float = 2
        self.fmin_mfcc: float = 0
        self.fmax_mfcc: float = 25
        self.n_dct_filters_mfcc: int = 15
        self.n_coefficients_mfcc: int = 12

        self.d_channels_values: Dict[str, str] = {}
        for mfcc_coef in range(1, self.n_coefficients_mfcc + 1):
            self.d_channels_values[f"mfcc_{mfcc_coef}"] = "unitless"

        self.d_channels_values["freq_peak"] = "Hz"
        self.d_channels_values["low_freq_power"] = "(deg/s)^2"
        self.d_channels_values["tremor_power"] = "(deg/s)^2"


class SignalQualityFeatureExtractionConfig(HeartRateBaseConfig):

    def __init__(self) -> None:
        super().__init__()

        self.window_length_welch = 3 * self.sampling_frequency
        self.overlap_welch_window = self.window_length_welch // 2

        self.freq_band_physio = [0.75, 3] # Hz
        self.bandwidth = 0.2   # Hz

        config_imu = IMUConfig()
        self.sampling_frequency_imu = config_imu.sampling_frequency

        self.single_value_cols: List[str] = None
        self.list_value_cols: List[str] = [
            self.ppg_colname
        ]


# Classification
class GaitDetectionConfig(GaitBaseConfig):

    def __init__(self) -> None:
        super().__init__()

        self.classifier_file_name = "gait_detection_classifier.pkl"
        self.thresholds_file_name = "gait_detection_threshold.txt"

        self.set_filenames('gait')


class FilteringGaitConfig(GaitBaseConfig):

    def __init__(self) -> None:
        super().__init__()

        self.classifier_file_name = "gait_filtering_classifier.pkl"
        self.thresholds_file_name = "gait_filtering_threshold.txt"

        self.set_filenames('arm_activity')


class TremorDetectionConfig(TremorBaseConfig):

    def __init__(self) -> None:
        super().__init__()

        self.coefficients_file_name = "tremor_detection_coefficients.txt"
        self.thresholds_file_name = "tremor_detection_threshold.txt"
        self.mean_scaling_file_name = "tremor_detection_mean_scaling.txt"
        self.std_scaling_file_name = "tremor_detection_std_scaling.txt"

        self.fmin_peak: float = self.fmin_tremor_power
        self.fmax_peak: float = self.fmax_tremor_power

        self.d_channels_values = {
            DataColumns.PRED_TREMOR_PROBA: "probability",
            DataColumns.PRED_TREMOR_LOGREG: "boolean",
            DataColumns.PRED_TREMOR_CHECKED: "boolean"
        }

        self.set_filenames('tremor')


class SignalQualityClassificationConfig(HeartRateBaseConfig):

    def __init__(self) -> None:
        super().__init__()
        self.classifier_file_name = "ppg_quality_classifier.pkl"
        self.thresholds_file_name = "ppg_acc_quality_threshold.txt"

        self.set_filenames('gait')


# Quantification
class ArmSwingQuantificationConfig(ArmActivityFeatureExtractionConfig):

    def __init__(self) -> None:
        super().__init__()

        self.min_segment_length_s = 3


class TremorQuantificationConfig(TremorBaseConfig):
    def __init__(self) -> None:
        super().__init__()

        self.percentile_tremor_power: float = 0.9

        self.set_filenames('tremor')
        

class HeartRateExtractionConfig(HeartRateBaseConfig):

    def __init__(self, min_window_length: float = 10) -> None:
        super().__init__()

         # Parameters for HR analysis
<<<<<<< HEAD
        self.window_overlap_s = self.window_length_s - self.window_step_size_s
        self.min_hr_samples = int(round(min_window_length * self.sampling_frequency))
=======
        self.window_length_s: int = 6
        self.window_step_length_s: int = 1
        self.min_hr_samples = min_window_length * self.sampling_frequency
>>>>>>> e3c87038
        self.threshold_sqa = 0.5

        # Heart rate estimation parameters
        hr_est_length = 2
        self.hr_est_samples = hr_est_length * self.sampling_frequency

        # Time-frequency distribution parameters
        self.tfd_length = 10
        self.kern_type = 'sep'
        win_type_doppler = 'hamm'
        win_type_lag = 'hamm'
        win_length_doppler = 8
        win_length_lag = 1
        doppler_samples = self.sampling_frequency * win_length_doppler
        lag_samples = win_length_lag * self.sampling_frequency
        self.kern_params = {
            'doppler': {
                'win_length': doppler_samples,
                'win_type': win_type_doppler,
            },
            'lag': {
                'win_length': lag_samples,
                'win_type': win_type_lag,
            }
        }
            <|MERGE_RESOLUTION|>--- conflicted
+++ resolved
@@ -145,13 +145,7 @@
         super().__init__()
 
         self.window_length_s: int = 6
-<<<<<<< HEAD
         self.window_step_size_s: int = 1
-=======
-        self.window_step_length_s: int = 1
-        self.segment_gap_s = 1.5
-
->>>>>>> e3c87038
 
 # Domain feature extraction configs
 class GaitFeatureExtractionConfig(GaitBaseConfig):
@@ -376,14 +370,8 @@
         super().__init__()
 
          # Parameters for HR analysis
-<<<<<<< HEAD
         self.window_overlap_s = self.window_length_s - self.window_step_size_s
         self.min_hr_samples = int(round(min_window_length * self.sampling_frequency))
-=======
-        self.window_length_s: int = 6
-        self.window_step_length_s: int = 1
-        self.min_hr_samples = min_window_length * self.sampling_frequency
->>>>>>> e3c87038
         self.threshold_sqa = 0.5
 
         # Heart rate estimation parameters
