from typing import Dict, List
from paradigma.constants import DataColumns, DataUnits
import numpy as np

class BaseConfig:
    def __init__(self) -> None:
        self.meta_filename = ''
        self.values_filename = ''
        self.time_filename = ''

    def set_sensor(self, sensor: str) -> None:
        """Sets the sensor and derived filenames"""
        self.sensor: str = sensor
        self.set_filenames(sensor)

    def set_filenames(self, prefix: str) -> None:
        """Sets the filenames based on the prefix. This method is duplicated from `gaits_analysis_config.py`.
        
        Parameters
        ----------
        prefix : str
            The prefix for the filenames.
        """
        self.meta_filename = f"{prefix}_meta.json"
        self.time_filename = f"{prefix}_time.bin"
        self.values_filename = f"{prefix}_values.bin"

class IMUConfig(BaseConfig):

    def __init__(self) -> None:
        super().__init__()

        self.set_filenames('IMU')

        self.acceleration_units = DataUnits.ACCELERATION
        self.rotation_units = DataUnits.ROTATION

        self.axes = ["x", "y", "z"]

        self.accelerometer_cols: List[str] = [
            DataColumns.ACCELEROMETER_X,
            DataColumns.ACCELEROMETER_Y,
            DataColumns.ACCELEROMETER_Z,
        ]
        self.gyroscope_cols: List[str] = [
            DataColumns.GYROSCOPE_X,
            DataColumns.GYROSCOPE_Y,
            DataColumns.GYROSCOPE_Z,
        ]
        self.gravity_cols: List[str] = [
            DataColumns.GRAV_ACCELEROMETER_X,
            DataColumns.GRAV_ACCELEROMETER_Y,
            DataColumns.GRAV_ACCELEROMETER_Z,
        ]

        self.d_channels_accelerometer = {
            DataColumns.ACCELEROMETER_X: self.acceleration_units,
            DataColumns.ACCELEROMETER_Y: self.acceleration_units,
            DataColumns.ACCELEROMETER_Z: self.acceleration_units,
        }
        self.d_channels_gyroscope = {
            DataColumns.GYROSCOPE_X: self.rotation_units,
            DataColumns.GYROSCOPE_Y: self.rotation_units,
            DataColumns.GYROSCOPE_Z: self.rotation_units,
        }
        self.d_channels_imu = {**self.d_channels_accelerometer, **self.d_channels_gyroscope}

        self.sampling_frequency = 100
        self.lower_cutoff_frequency = 0.2
        self.upper_cutoff_frequency = 3.5
        self.filter_order = 4


class PPGConfig(BaseConfig):

    def __init__(self) -> None:
        super().__init__()

        self.set_filenames('PPG')

        self.ppg_colname = DataColumns.PPG

        self.sampling_frequency = 30
        self.lower_cutoff_frequency = 0.4
        self.upper_cutoff_frequency = 3.5
        self.filter_order = 4

        self.d_channels_ppg = {
            DataColumns.PPG: DataUnits.NONE
        }


# Domain base configs
class GaitConfig(IMUConfig):

    def __init__(self, step) -> None:
        super().__init__()

        self.set_sensor('accelerometer')

        # ----------
        # Segmenting
        # ----------
        self.max_segment_gap_s = 1.5
        self.min_segment_length_s = 1.5

        if step == 'gait':
            self.window_length_s: float = 6
            self.window_step_length_s: float = 1
        else:
            self.window_length_s: float = 3
            self.window_step_length_s: float = self.window_length_s * 0.25

        # -----------------
        # Feature extraction
        # -----------------
        self.window_type: str = "hann"
        self.spectrum_low_frequency: int = 0
        self.spectrum_high_frequency: int = int(self.sampling_frequency / 2)

        # Power in specified frequency bands
        self.d_frequency_bandwidths: Dict[str, List[float]] = {
            "power_below_gait": [0.2, 0.7],
            "power_gait": [0.7, 3.5],
            "power_tremor": [3.5, 8],
            "power_above_tremor": [8, 25],
        }

        # Mel frequency cepstral coefficients
        self.mfcc_low_frequency: int = 0
        self.mfcc_high_frequency: int = 25
        self.mfcc_n_dct_filters: int = 15
        self.mfcc_n_coefficients: int = 12

        # Dominant frequency of first harmonic of arm swing
        self.angle_fmin: float = 0.5
        self.angle_fmax: float = 1.5

        # -----------------
        # TSDF data storage
        # -----------------
        self.d_channels_values: Dict[str, str] = {
            "accelerometer_std_norm": DataUnits.GRAVITY,
            "accelerometer_x_grav_mean": DataUnits.GRAVITY,
            "accelerometer_y_grav_mean": DataUnits.GRAVITY,
            "accelerometer_z_grav_mean": DataUnits.GRAVITY,
            "accelerometer_x_grav_std": DataUnits.GRAVITY,
            "accelerometer_y_grav_std": DataUnits.GRAVITY,
            "accelerometer_z_grav_std": DataUnits.GRAVITY,
            "accelerometer_x_power_below_gait": DataUnits.POWER_SPECTRAL_DENSITY,
            "accelerometer_y_power_below_gait": DataUnits.POWER_SPECTRAL_DENSITY,
            "accelerometer_z_power_below_gait": DataUnits.POWER_SPECTRAL_DENSITY,
            "accelerometer_x_power_gait": DataUnits.POWER_SPECTRAL_DENSITY,
            "accelerometer_y_power_gait": DataUnits.POWER_SPECTRAL_DENSITY,
            "accelerometer_z_power_gait": DataUnits.POWER_SPECTRAL_DENSITY,
            "accelerometer_x_power_tremor": DataUnits.POWER_SPECTRAL_DENSITY,
            "accelerometer_y_power_tremor": DataUnits.POWER_SPECTRAL_DENSITY,
            "accelerometer_z_power_tremor": DataUnits.POWER_SPECTRAL_DENSITY,
            "accelerometer_x_power_above_tremor": DataUnits.POWER_SPECTRAL_DENSITY,
            "accelerometer_y_power_above_tremor": DataUnits.POWER_SPECTRAL_DENSITY,
            "accelerometer_z_power_above_tremor": DataUnits.POWER_SPECTRAL_DENSITY,
            "accelerometer_x_dominant_frequency": DataUnits.FREQUENCY,
            "accelerometer_y_dominant_frequency": DataUnits.FREQUENCY,
            "accelerometer_z_dominant_frequency": DataUnits.FREQUENCY,
        }

        for mfcc_coef in range(1, self.mfcc_n_coefficients + 1):
            self.d_channels_values[f"accelerometer_mfcc_{mfcc_coef}"] = DataUnits.GRAVITY

        if step == 'arm_activity':
            for mfcc_coef in range(1, self.mfcc_n_coefficients + 1):
                self.d_channels_values[f"gyroscope_mfcc_{mfcc_coef}"] = DataUnits.GRAVITY


class TremorConfig(IMUConfig):

    def __init__(self, step: str | None = None) -> None:
        """
        Parameters
        ----------
        step : str (optional)
            The step of the tremor pipeline. Can be 'features' or 'classification'.
        """
        super().__init__()

        self.set_sensor('gyroscope')

        # ----------
        # Segmenting
        # ----------
        self.window_length_s: float = 4
        self.window_step_length_s: float = 4

        # -----------------
        # Feature extraction
        # -----------------
        self.window_type = 'hann'

        # Power spectral density
        self.overlap_fraction: float = 0.8
        self.segment_length_s: float = 3
        self.spectral_resolution: float = 0.25
        self.fmin_peak: float = 1
        self.fmax_peak: float = 25
        self.fmin_low_power: float = 0.5
        self.fmax_low_power: float = 3
        self.fmin_tremor_power: float = 3
        self.fmax_tremor_power: float = 7

        # Mel frequency cepstral coefficients
        self.fmin_mfcc: float = 0
        self.fmax_mfcc: float = 25
        self.n_dct_filters_mfcc: int = 15
        self.n_coefficients_mfcc: int = 12

        # --------------
        # Classification
        # --------------
        self.movement_threshold: float = 50

        # -----------
        # Aggregation
        # -----------
        self.aggregates_tremor_power: List[str] = ['median', '90p']

        # -----------------
        # TSDF data storage
        # -----------------
        if step == 'features':
            self.d_channels_values: Dict[str, str] = {}
            for mfcc_coef in range(1, self.n_coefficients_mfcc + 1):
                self.d_channels_values[f"mfcc_{mfcc_coef}"] = "unitless"

            self.d_channels_values["freq_peak"] = "Hz"
            self.d_channels_values["low_freq_power"] = "(deg/s)^2"
            self.d_channels_values["tremor_power"] = "(deg/s)^2"
        elif step == 'classification':
            self.d_channels_values = {
                DataColumns.PRED_TREMOR_PROBA: "probability",
                DataColumns.PRED_TREMOR_LOGREG: "boolean",
                DataColumns.PRED_TREMOR_CHECKED: "boolean",
                DataColumns.PRED_ARM_AT_REST: "boolean"
            }

        
class HeartRateConfig(PPGConfig):
    def __init__(self, sensor: str = 'ppg', min_window_length: float = 10) -> None:
        super().__init__()

        # ----------
        # Segmenting
        # ----------
        self.window_length_s: int = 6
        self.window_step_length_s: int = 1
        self.window_overlap_s = self.window_length_s - self.window_step_length_s

        self.accelerometer_cols = IMUConfig().accelerometer_cols

        # -----------------------
        # Signal quality analysis
        # -----------------------
        self.freq_band_physio = [0.75, 3] # Hz
        self.bandwidth = 0.2   # Hz      
        self.freq_bin_resolution = 0.05 # Hz

        self.classifier_file_name = "ppg_quality_classifier.pkl"
        self.threshold_file_name = "ppg_acc_quality_threshold.txt"

<<<<<<< HEAD
        # ---------------------
        # Heart rate estimation
        # ---------------------
=======
        self.set_filenames('gait')


# Quantification
class ArmSwingQuantificationConfig(ArmActivityFeatureExtractionConfig):

    def __init__(self) -> None:
        super().__init__()

        self.min_segment_length_s = 3


class TremorAggregationConfig(TremorBaseConfig):
    def __init__(self) -> None:
        super().__init__()

        self.aggregates_tremor_power: List[str] = ['mode','median', '90p']

        self.set_filenames('tremor')
        

class HeartRateExtractionConfig(HeartRateBaseConfig):

    def __init__(self, min_window_length: float = 10) -> None:
        super().__init__()

         # Parameters for HR analysis
        self.window_overlap_s = self.window_length_s - self.window_step_length_s
>>>>>>> 62a266df
        self.min_hr_samples = int(round(min_window_length * self.sampling_frequency))
        self.threshold_sqa = 0.5

        hr_est_length = 2
        self.hr_est_samples = hr_est_length * self.sampling_frequency

        # Time-frequency distribution parameters
        self.tfd_length = 10
        self.kern_type = 'sep'
        win_type_doppler = 'hamm'
        win_type_lag = 'hamm'
        win_length_doppler = 8
        win_length_lag = 1
        doppler_samples = self.sampling_frequency * win_length_doppler
        lag_samples = win_length_lag * self.sampling_frequency
        self.kern_params = {
            'doppler': {
                'win_length': doppler_samples,
                'win_type': win_type_doppler,
            },
            'lag': {
                'win_length': lag_samples,
                'win_type': win_type_lag,
            }
        }

        self.set_sensor(sensor)

    def set_sensor(self, sensor):
        self.sensor = sensor 

        if sensor not in ['ppg', 'imu']:
            raise ValueError(f"Invalid sensor type: {sensor}")
        
        if sensor == 'imu':
            self.sampling_frequency = IMUConfig().sampling_frequency
        else:
            self.sampling_frequency = PPGConfig().sampling_frequency

        self.window_length_welch = 3 * self.sampling_frequency
        self.overlap_welch_window = self.window_length_welch // 2
        self.nfft = len(np.arange(0, self.sampling_frequency/2, self.freq_bin_resolution))*2<|MERGE_RESOLUTION|>--- conflicted
+++ resolved
@@ -221,7 +221,7 @@
         # -----------
         # Aggregation
         # -----------
-        self.aggregates_tremor_power: List[str] = ['median', '90p']
+        self.aggregates_tremor_power: List[str] = ['mode', 'median', '90p']
 
         # -----------------
         # TSDF data storage
@@ -266,40 +266,9 @@
         self.classifier_file_name = "ppg_quality_classifier.pkl"
         self.threshold_file_name = "ppg_acc_quality_threshold.txt"
 
-<<<<<<< HEAD
         # ---------------------
         # Heart rate estimation
         # ---------------------
-=======
-        self.set_filenames('gait')
-
-
-# Quantification
-class ArmSwingQuantificationConfig(ArmActivityFeatureExtractionConfig):
-
-    def __init__(self) -> None:
-        super().__init__()
-
-        self.min_segment_length_s = 3
-
-
-class TremorAggregationConfig(TremorBaseConfig):
-    def __init__(self) -> None:
-        super().__init__()
-
-        self.aggregates_tremor_power: List[str] = ['mode','median', '90p']
-
-        self.set_filenames('tremor')
-        
-
-class HeartRateExtractionConfig(HeartRateBaseConfig):
-
-    def __init__(self, min_window_length: float = 10) -> None:
-        super().__init__()
-
-         # Parameters for HR analysis
-        self.window_overlap_s = self.window_length_s - self.window_step_length_s
->>>>>>> 62a266df
         self.min_hr_samples = int(round(min_window_length * self.sampling_frequency))
         self.threshold_sqa = 0.5
 
