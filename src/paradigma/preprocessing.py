from datetime import datetime
from typing import List, Tuple, Union

import numpy as np
import pandas as pd
from scipy import signal
from scipy.interpolate import interp1d

from paradigma.config import IMUConfig, PPGConfig
from paradigma.util import invert_watch_side


def resample_data(
    df: pd.DataFrame,
    time_column: str,
    values_column_names: List[str],
    sampling_frequency: int,
    resampling_frequency: int,
    tolerance: float | None = None,
) -> pd.DataFrame:
    """
    Resamples sensor data to a specified frequency using cubic interpolation.

    Parameters
    ----------
    df : pd.DataFrame
        The input DataFrame containing the sensor data.
    time_column : str
        The name of the column containing the time data.
    values_column_names : List[str]
        A list of column names that should be resampled.
    sampling_frequency : int
        The original sampling frequency of the data (in Hz).
    resampling_frequency : int
        The frequency to which the data should be resampled (in Hz).
    tolerance : float, optional
<<<<<<< HEAD
        The tolerance added to the expected difference when checking 
        for contiguous timestamps. If not provided, it defaults to
        three times the expected interval.
=======
        The tolerance added to the expected difference when checking
        for contiguous timestamps. If not provided, it defaults to the tolerance specified in IMUConfig.
>>>>>>> b5bfb126

    Returns
    -------
    pd.DataFrame
        A DataFrame with the resampled data, where each column contains resampled values.
        The time column will reflect the new resampling frequency.

    Raises
    ------
    ValueError
        If the time array is not strictly increasing.

    Notes
    -----
    - Uses cubic interpolation for smooth resampling if there are enough points.
    - If only two timestamps are available, it falls back to linear interpolation.
    """
<<<<<<< HEAD
    # Set default tolerance if not provided to three times the expected interval
    if tolerance is None:
        tolerance = 3 * 1 / sampling_frequency
=======

    # Set default tolerance if not provided to tolerance specified in IMUConfig
    if tolerance is None:
        tolerance = IMUConfig().tolerance
>>>>>>> b5bfb126

    # Extract time and values
    time_abs_array = np.array(df[time_column])
    values_array = np.array(df[values_column_names])

    # Ensure the time array is strictly increasing
    if not np.all(np.diff(time_abs_array) > 0):
        raise ValueError("Time array is not strictly increasing")

    # Ensure the time array is contiguous
    expected_interval = 1 / sampling_frequency
    timestamp_diffs = np.diff(time_abs_array)
    if np.any(np.abs(timestamp_diffs - expected_interval) > tolerance):
        raise ValueError("Time array is not contiguous")

    # Resample the time data using the specified frequency
    t_resampled = np.arange(
        time_abs_array[0], time_abs_array[-1], 1 / resampling_frequency
    )

    # Choose interpolation method
    interpolation_kind = "cubic" if len(time_abs_array) > 3 else "linear"
    interpolator = interp1d(
        time_abs_array,
        values_array,
        axis=0,
        kind=interpolation_kind,
        fill_value="extrapolate",
    )

    # Interpolate
    resampled_values = interpolator(t_resampled)

    # Create a DataFrame with the resampled data
    df_resampled = pd.DataFrame(resampled_values, columns=values_column_names)
    df_resampled[time_column] = t_resampled

    # Return the DataFrame with columns in the correct order
    return df_resampled[[time_column] + values_column_names]


def butterworth_filter(
    data: np.ndarray,
    order: int,
    cutoff_frequency: Union[float, List[float]],
    passband: str,
    sampling_frequency: int,
):
    """
    Applies a Butterworth filter to 1D or 2D sensor data.

    This function applies a low-pass, high-pass, or band-pass Butterworth filter to the
    input data. The filter is designed using the specified order, cutoff frequency,
    and passband type. The function can handle both 1D and 2D data arrays.

    Parameters
    ----------
    data : np.ndarray
        The sensor data to be filtered. Can be 1D (e.g., a single signal) or 2D
        (e.g., multi-axis sensor data).
    order : int
        The order of the Butterworth filter. Higher values result in a steeper roll-off.
    cutoff_frequency : float or List[float]
        The cutoff frequency (or frequencies) for the filter. For a low-pass or high-pass filter,
        this is a single float. For a band-pass filter, this should be a list of two floats,
        specifying the lower and upper cutoff frequencies.
    passband : str
        The type of passband to apply. Options are:
        - 'hp' : high-pass filter
        - 'lp' : low-pass filter
        - 'band' : band-pass filter
    sampling_frequency : int
        The sampling frequency of the data in Hz. This is used to normalize the cutoff frequency.

    Returns
    -------
    np.ndarray
        The filtered sensor data. The shape of the output is the same as the input data.

    Raises
    ------
    ValueError
        If the input data has more than two dimensions, or if an invalid passband is specified.

    Notes
    -----
    The function uses `scipy.signal.butter` to design the filter and `scipy.signal.sosfiltfilt`
    to apply it using second-order sections (SOS) to improve numerical stability.
    """
    # Design the filter using second-order sections (SOS)
    sos = signal.butter(
        N=order,
        Wn=cutoff_frequency,
        btype=passband,
        analog=False,
        fs=sampling_frequency,
        output="sos",
    )

    # Apply the filter to the data
    if data.ndim == 1:  # 1D data case
        return signal.sosfiltfilt(sos, data)
    elif data.ndim == 2:  # 2D data case
        return signal.sosfiltfilt(sos, data, axis=0)
    else:
        raise ValueError("Data must be either 1D or 2D.")


def preprocess_imu_data(
    df: pd.DataFrame, config: IMUConfig, sensor: str, watch_side: str
) -> pd.DataFrame:
    """
    Preprocesses IMU data by resampling and applying filters.

    Parameters
    ----------
    df : pd.DataFrame
        The DataFrame containing raw accelerometer and/or gyroscope data.
    config : IMUConfig
        Configuration object containing various settings, such as time column name, accelerometer and/or gyroscope columns,
        filter settings, and sampling frequency.
    sensor: str
        Name of the sensor data to be preprocessed. Must be one of:
        - "accelerometer": Preprocess accelerometer data only.
        - "gyroscope": Preprocess gyroscope data only.
        - "both": Preprocess both accelerometer and gyroscope data.
    watch_side: str
        The side of the watch where the data was collected. Must be one of:
        - "left": Data was collected from the left wrist.
        - "right": Data was collected from the right wrist.

    Returns
    -------
    pd.DataFrame
        The preprocessed accelerometer and or gyroscope data with the following transformations:
        - Resampled data at the specified frequency.
        - Filtered accelerometer data with high-pass and low-pass filtering applied.

    Notes
    -----
    - The function applies Butterworth filters to accelerometer data, both high-pass and low-pass.
    """

    # Extract sensor column
    if sensor == "accelerometer":
        values_colnames = config.accelerometer_colnames
    elif sensor == "gyroscope":
        values_colnames = config.gyroscope_colnames
    elif sensor == "both":
        values_colnames = config.accelerometer_colnames + config.gyroscope_colnames
    else:
        raise ("Sensor should be either accelerometer, gyroscope, or both")

    # Resample the data to the specified frequency
    df = resample_data(
        df=df,
        time_column=config.time_colname,
        values_column_names=values_colnames,
        sampling_frequency=config.sampling_frequency,
<<<<<<< HEAD
        resampling_frequency=config.resampling_frequency
=======
        resampling_frequency=config.resampling_frequency,
        tolerance=config.tolerance,
>>>>>>> b5bfb126
    )

    # Invert the IMU data if the watch was worn on the right wrist
    df = invert_watch_side(df, watch_side, sensor)

    if sensor in ["accelerometer", "both"]:

        # Extract accelerometer data for filtering
        accel_data = df[config.accelerometer_colnames].values

        # Define filter configurations for high-pass and low-pass
        filter_renaming_configs = {
            "hp": {
                "result_columns": config.accelerometer_colnames,
                "replace_original": True,
            },
            "lp": {
                "result_columns": [
                    f"{col}_grav" for col in config.accelerometer_colnames
                ],
                "replace_original": False,
            },
        }

        # Apply filters in a loop
        for passband, filter_config in filter_renaming_configs.items():
            filtered_data = butterworth_filter(
                data=accel_data,
                order=config.filter_order,
                cutoff_frequency=config.lower_cutoff_frequency,
                passband=passband,
                sampling_frequency=config.sampling_frequency,
            )

            # Replace or add new columns based on configuration
            df[filter_config["result_columns"]] = filtered_data

        values_colnames += config.gravity_colnames

    df = df[[config.time_colname, *values_colnames]]

    return df


def preprocess_ppg_data(
    df_ppg: pd.DataFrame,
    ppg_config: PPGConfig,
    start_time_ppg: str | None = None,
    df_acc: pd.DataFrame | None = None,
    imu_config: IMUConfig | None = None,
    start_time_imu: str | None = None,
) -> Tuple[pd.DataFrame, pd.DataFrame | None]:
    """
    This function preprocesses PPG and accelerometer data by resampling, filtering and aligning the data segments of both sensors (if applicable).
    Aligning is done using the extract_overlapping_segments function which is based on the provided start times of the PPG and IMU data and returns
    only the data points where both signals overlap in time. The remaining data points are discarded.
    After alignment, the function resamples the data to the specified frequency and applies Butterworth filters to both PPG and accelerometer data (if applicable).
    The output is two DataFrames: one for the preprocessed PPG data and another for the preprocessed accelerometer data (if provided, otherwise return is None).

    Parameters
    ----------
    df_ppg : pd.DataFrame
        DataFrame containing PPG data.
    df_acc : pd.DataFrame
        DataFrame containing accelerometer from IMU data.
    ppg_config : PPGPreprocessingConfig
        Configuration object for PPG preprocessing.
    imu_config : IMUPreprocessingConfig
        Configuration object for IMU preprocessing.
    start_time_ppg : str
        iso8601 formatted start time of the PPG data.
    start_time_imu : str
        iso8601 formatted start time of the IMU data.

    Returns
    -------
    Tuple[pd.DataFrame, pd.DataFrame | None]
        A tuple containing two DataFrames:
        - Preprocessed PPG data with the following transformations:
            - Resampled data at the specified frequency.
            - Filtered PPG data with bandpass filtering applied.
        - Preprocessed accelerometer data (if provided, otherwise return is None) with the following transformations:
            - Resampled data at the specified frequency.
            - Filtered accelerometer data with high-pass and low-pass filtering applied.

    Notes
    -----
    - If accelerometer data or IMU configuration is not provided, the function only preprocesses PPG data.
    - The function applies Butterworth filters to PPG and accelerometer (if applicable) data, both high-pass and low-pass.

    """
    if df_acc is not None and imu_config is not None:
        # Extract overlapping segments
        df_ppg_overlapping, df_acc_overlapping = extract_overlapping_segments(
            df_ppg=df_ppg,
            df_acc=df_acc,
            time_colname_ppg=ppg_config.time_colname,
            time_colname_imu=imu_config.time_colname,
            start_time_ppg=start_time_ppg,
            start_time_acc=start_time_imu,
        )

        # Resample accelerometer data
        df_acc_proc = resample_data(
            df=df_acc_overlapping,
            time_column=imu_config.time_colname,
            values_column_names=list(imu_config.d_channels_accelerometer.keys()),
            sampling_frequency=imu_config.sampling_frequency,
            resampling_frequency=imu_config.resampling_frequency,
            tolerance=imu_config.tolerance,
        )

        # Extract accelerometer data for filtering
        accel_data = df_acc_proc[imu_config.accelerometer_colnames].values

        # Define filter configurations for high-pass and low-pass
        filter_renaming_configs = {
            "hp": {
                "result_columns": imu_config.accelerometer_colnames,
                "replace_original": True,
            }
        }

        # Apply filters in a loop
        for passband, filter_config in filter_renaming_configs.items():
            filtered_data = butterworth_filter(
                data=accel_data,
                order=imu_config.filter_order,
                cutoff_frequency=imu_config.lower_cutoff_frequency,
                passband=passband,
                sampling_frequency=imu_config.sampling_frequency,
            )

            # Replace or add new columns based on configuration
            df_acc_proc[filter_config["result_columns"]] = filtered_data

    else:
        df_ppg_overlapping = df_ppg

    # Resample PPG data
    df_ppg_proc = resample_data(
        df=df_ppg_overlapping,
        time_column=ppg_config.time_colname,
        values_column_names=list(ppg_config.d_channels_ppg.keys()),
        sampling_frequency=ppg_config.sampling_frequency,
        resampling_frequency=ppg_config.resampling_frequency,
        tolerance=ppg_config.tolerance,
    )

    # Extract accelerometer data for filtering
    ppg_data = df_ppg_proc[ppg_config.ppg_colname].values

    # Define filter configurations for high-pass and low-pass
    filter_renaming_configs = {
        "bandpass": {"result_columns": ppg_config.ppg_colname, "replace_original": True}
    }

    # Apply filters in a loop
    for passband, filter_config in filter_renaming_configs.items():
        filtered_data = butterworth_filter(
            data=ppg_data,
            order=ppg_config.filter_order,
            cutoff_frequency=[
                ppg_config.lower_cutoff_frequency,
                ppg_config.upper_cutoff_frequency,
            ],
            passband=passband,
            sampling_frequency=ppg_config.sampling_frequency,
        )

        # Replace or add new columns based on configuration
        df_ppg_proc[filter_config["result_columns"]] = filtered_data

    if df_acc is not None and imu_config is not None:
        return df_ppg_proc, df_acc_proc
    else:
        return df_ppg_proc, None


def extract_overlapping_segments(
    df_ppg: pd.DataFrame,
    df_acc: pd.DataFrame,
    time_colname_ppg: str,
    time_colname_imu: str,
    start_time_ppg: str,
    start_time_acc: str,
) -> Tuple[pd.DataFrame, pd.DataFrame]:
    """
    Extract DataFrames with overlapping data segments between accelerometer (from the IMU) and PPG datasets based on their timestamps.

    Parameters
    ----------
    df_ppg : pd.DataFrame
        DataFrame containing PPG data.
    df_acc : pd.DataFrame
        DataFrame containing accelerometer data from the IMU.
    time_colname_ppg : str
        The name of the column containing the time data in the PPG dataframe.
    time_colname_imu : str
        The name of the column containing the time data in the IMU dataframe.
    start_time_ppg : str
        iso8601 formatted start time of the PPG data.
    start_time_acc : str
        iso8601 formatted start time of the accelerometer data.

    Returns
    -------
    Tuple[pd.DataFrame, pd.DataFrame]
        DataFrames containing the overlapping segments (time and values) of PPG and accelerometer data.
    """
    # Convert start times to Unix timestamps
    datetime_ppg_start = datetime.fromisoformat(start_time_ppg.replace("Z", "+00:00"))
    start_unix_ppg = int(datetime_ppg_start.timestamp())
    datetime_acc_start = datetime.fromisoformat(start_time_acc.replace("Z", "+00:00"))
    start_acc_ppg = int(datetime_acc_start.timestamp())

    # Calculate the time in Unix timestamps for each dataset because the timestamps are relative to the start time
    ppg_time = df_ppg[time_colname_ppg] + start_unix_ppg
    acc_time = df_acc[time_colname_imu] + start_acc_ppg

    # Determine the overlapping time interval
    start_time = max(ppg_time.iloc[0], acc_time.iloc[0])
    end_time = min(ppg_time.iloc[-1], acc_time.iloc[-1])

    # Extract indices for overlapping segments
    ppg_start_index = np.searchsorted(ppg_time, start_time, "left")
    ppg_end_index = np.searchsorted(ppg_time, end_time, "right") - 1
    acc_start_index = np.searchsorted(acc_time, start_time, "left")
    acc_end_index = np.searchsorted(acc_time, end_time, "right") - 1

    # Extract overlapping segments from DataFrames
    df_ppg_overlapping = df_ppg.iloc[ppg_start_index : ppg_end_index + 1]
    df_acc_overlapping = df_acc.iloc[acc_start_index : acc_end_index + 1]

    return df_ppg_overlapping, df_acc_overlapping<|MERGE_RESOLUTION|>--- conflicted
+++ resolved
@@ -34,14 +34,8 @@
     resampling_frequency : int
         The frequency to which the data should be resampled (in Hz).
     tolerance : float, optional
-<<<<<<< HEAD
-        The tolerance added to the expected difference when checking 
-        for contiguous timestamps. If not provided, it defaults to
-        three times the expected interval.
-=======
         The tolerance added to the expected difference when checking
         for contiguous timestamps. If not provided, it defaults to the tolerance specified in IMUConfig.
->>>>>>> b5bfb126
 
     Returns
     -------
@@ -59,16 +53,10 @@
     - Uses cubic interpolation for smooth resampling if there are enough points.
     - If only two timestamps are available, it falls back to linear interpolation.
     """
-<<<<<<< HEAD
-    # Set default tolerance if not provided to three times the expected interval
-    if tolerance is None:
-        tolerance = 3 * 1 / sampling_frequency
-=======
 
     # Set default tolerance if not provided to tolerance specified in IMUConfig
     if tolerance is None:
         tolerance = IMUConfig().tolerance
->>>>>>> b5bfb126
 
     # Extract time and values
     time_abs_array = np.array(df[time_column])
@@ -228,12 +216,8 @@
         time_column=config.time_colname,
         values_column_names=values_colnames,
         sampling_frequency=config.sampling_frequency,
-<<<<<<< HEAD
-        resampling_frequency=config.resampling_frequency
-=======
         resampling_frequency=config.resampling_frequency,
         tolerance=config.tolerance,
->>>>>>> b5bfb126
     )
 
     # Invert the IMU data if the watch was worn on the right wrist
