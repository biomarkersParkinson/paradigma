--- conflicted
+++ resolved
@@ -4,28 +4,17 @@
 import os
 import numpy as np
 import json
-<<<<<<< HEAD
-=======
 from typing import List
->>>>>>> 25de2c6e
 
 import tsdf
 
 from paradigma.constants import DataColumns
 from paradigma.config import SignalQualityFeatureExtractionConfig, SignalQualityFeatureExtractionAccConfig, SignalQualityClassificationConfig, \
-<<<<<<< HEAD
-    HeartRateExtractionConfig, HeartRateAggregationConfig
-from paradigma.heart_rate.feature_extraction import extract_temporal_domain_features, extract_spectral_domain_features, extract_accelerometer_feature
-from paradigma.heart_rate.heart_rate_estimation import assign_sqa_label, extract_hr_segments, extract_hr_from_segment
-from paradigma.segmenting import tabulate_windows
-from paradigma.util import read_metadata, WindowedDataExtractor
-=======
     HeartRateExtractionConfig
 from paradigma.heart_rate.feature_extraction import extract_temporal_domain_features, extract_spectral_domain_features, extract_accelerometer_feature
 from paradigma.heart_rate.heart_rate_estimation import assign_sqa_label, extract_hr_segments, extract_hr_from_segment
 from paradigma.segmenting import tabulate_windows, WindowedDataExtractor
 from paradigma.util import read_metadata, aggregate_parameter
->>>>>>> 25de2c6e
 
 def extract_signal_quality_features(config_ppg: SignalQualityFeatureExtractionConfig, df_ppg: pd.DataFrame, config_acc: SignalQualityFeatureExtractionAccConfig, df_acc: pd.DataFrame) -> pd.DataFrame:
     """	
@@ -264,12 +253,8 @@
 
     return df_hr
 
-<<<<<<< HEAD
-def aggregate_heart_rate(df_hr: pd.DataFrame, config: HeartRateAggregationConfig) -> pd.DataFrame:
-=======
 
 def aggregate_heart_rate(df_hr: pd.DataFrame, aggregates: List[str] = ['mode', '99p']) -> dict:
->>>>>>> 25de2c6e
     """
     Aggregate the heart rate estimates by computing the modal heart rate and maximum heart rate.
 
@@ -282,31 +267,6 @@
 
     Returns
     -------
-<<<<<<< HEAD
-    df_hr_agg : pd.DataFrame
-        The DataFrame containing the aggregated heart rate estimates.
-    """
-
-    # Compute the modal heart rate
-    modal_hr = df_hr["heart_rate"].mode().values[0]
-
-    # Compute the maximum heart rate (99 percentile)
-    max_hr = df_hr["heart_rate"].quantile(0.99)
-
-    d_hr_aggregates = {
-        'metadata': {
-            'nr_hr_est': len(df_hr)
-        },
-        'hr_aggregates': {
-            'modal_hr': modal_hr,
-            'max_hr': max_hr
-        }
-    }
-
-    return d_hr_aggregates
-
-def aggregate_heart_rate_io(input_path: Union[str, Path], output_path: Union[str, Path], config: HeartRateAggregationConfig) -> None:
-=======
     aggregated_results : dict
         The dictionary containing the aggregated results of the heart rate estimates.
     """
@@ -329,31 +289,12 @@
 
 
 def aggregate_heart_rate_io(full_path_to_input: Union[str, Path], full_path_to_output: Union[str, Path], aggregates: List[str] = ['mode', '99p']) -> None:
->>>>>>> 25de2c6e
     """
     Extract heart rate from the PPG signal and save the aggregated heart rate estimates to a file.
 
     Parameters
     ----------
     input_path : Union[str, Path]
-<<<<<<< HEAD
-        The path to the directory containing the preprocessed PPG signal.
-    output_path : Union[str, Path]
-        The path to the directory where the aggregated heart rate estimates will be saved.
-    config : HeartRateExtractionConfig
-        The configuration for the heart rate estimation.
-    """
-
-    # Load the preprocessed PPG signal
-    metadata_time, metadata_values = read_metadata(input_path, config.meta_filename, config.time_filename, config.values_filename)
-    df_hr = tsdf.load_dataframe_from_binaries([metadata_time, metadata_values], tsdf.constants.ConcatenationType.columns)
-
-    # Aggregate the heart rate estimates
-    df_hr_aggregates = aggregate_heart_rate(df_hr, config)
-
-    # Save the aggregated heart rate estimates
-    with open(os.path.join(output_path,"heart_rate_aggregates.json"), 'w') as json_file:
-=======
         The path to the directory containing the heart rate estimates.
     output_path : Union[str, Path]
         The path to the directory where the aggregated heart rate estimates will be saved.
@@ -371,5 +312,4 @@
 
     # Save the aggregated heart rate estimates
     with open(full_path_to_output, 'w') as json_file:
->>>>>>> 25de2c6e
         json.dump(df_hr_aggregates, json_file, indent=4)