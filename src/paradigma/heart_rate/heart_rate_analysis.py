from typing import Union
from pathlib import Path
import pandas as pd
import os
import numpy as np
import json
from typing import List

import tsdf

from paradigma.constants import DataColumns
from paradigma.config import SignalQualityFeatureExtractionConfig, SignalQualityFeatureExtractionAccConfig, SignalQualityClassificationConfig, \
    HeartRateExtractionConfig
from paradigma.heart_rate.feature_extraction import extract_temporal_domain_features, extract_spectral_domain_features, extract_accelerometer_feature
from paradigma.heart_rate.heart_rate_estimation import assign_sqa_label, extract_hr_segments, extract_hr_from_segment
from paradigma.segmenting import tabulate_windows, WindowedDataExtractor
from paradigma.util import read_metadata, aggregate_parameter

def extract_signal_quality_features(config_ppg: SignalQualityFeatureExtractionConfig, df_ppg: pd.DataFrame, config_acc: SignalQualityFeatureExtractionAccConfig, df_acc: pd.DataFrame) -> pd.DataFrame:
    """	
    Extract signal quality features from the PPG signal.
    The features are extracted from the temporal and spectral domain of the PPG signal.
    The temporal domain features include variance, mean, median, kurtosis, skewness, signal-to-noise ratio, and autocorrelation.
    The spectral domain features include the dominant frequency, relative power, spectral entropy.

    Parameters
    ----------
    config_ppg: SignalQualityFeatureExtractionConfig
        The configuration for the signal quality feature extraction of the ppg signal.
    df_ppg : pd.DataFrame
        The DataFrame containing the PPG signal.
    config_acc: SignalQualityFeatureExtractionAccConfig
        The configuration for the signal quality feature extraction of the accelerometer signal.
    df_acc : pd.DataFrame
        The DataFrame containing the accelerometer signal.

    Returns
    -------
    df_features : pd.DataFrame
        The DataFrame containing the extracted signal quality features.
    
    """
    # Group sequences of timestamps into windows
    ppg_windowed = tabulate_windows(
        df=df_ppg, 
        columns=[config_ppg.ppg_colname],
        window_length_s=config_ppg.window_length_s,
        window_step_length_s=config_ppg.window_step_length_s,
        fs=config_ppg.sampling_frequency
    )[0]

    acc_windowed_cols = [DataColumns.TIME] + config_acc.accelerometer_cols
    acc_windowed = tabulate_windows(
        df=df_acc,
        columns=acc_windowed_cols,
        window_length_s=config_acc.window_length_s,
        window_step_length_s=config_acc.window_step_length_s,
        fs=config_acc.sampling_frequency
    )

    extractor = WindowedDataExtractor(acc_windowed_cols)
    idx_time = extractor.get_index(DataColumns.TIME)
    idx_acc = extractor.get_slice(config_acc.accelerometer_cols)

    # Extract data
    start_time = np.min(acc_windowed[:, :, idx_time], axis=1)
    acc_values_windowed = acc_windowed[:, :, idx_acc]

    df_features = pd.DataFrame(start_time, columns=[DataColumns.TIME])
    # Compute features of the temporal domain of the PPG signal
    df_temporal_features = extract_temporal_domain_features(config_ppg, ppg_windowed, quality_stats=['var', 'mean', 'median', 'kurtosis', 'skewness'])
    
    # Combine temporal features with the start time
    df_features = pd.concat([df_features, df_temporal_features], axis=1)

    # Compute features of the spectral domain of the PPG signal
    df_spectral_features = extract_spectral_domain_features(config_ppg, ppg_windowed)

    # Combine the spectral features with the previously computed temporal features
    df_features = pd.concat([df_features, df_spectral_features], axis=1)
    
    # Compute periodicity feature of the accelerometer signal
    df_accelerometer_feature = extract_accelerometer_feature(config_acc, acc_values_windowed, ppg_windowed)

    # Combine the accelerometer feature with the previously computed features
    df_features = pd.concat([df_features, df_accelerometer_feature], axis=1)

    return df_features


def extract_signal_quality_features_io(input_path: Union[str, Path], output_path: Union[str, Path], config_ppg: SignalQualityFeatureExtractionConfig, config_acc: SignalQualityFeatureExtractionAccConfig) -> pd.DataFrame:
    """
    Extract signal quality features from the PPG signal and save them to a file.

    Parameters
    ----------
    input_path : Union[str, Path]
        The path to the directory containing the preprocessed PPG and accelerometer data.
    output_path : Union[str, Path]
        The path to the directory where the extracted features will be saved.
    config_ppg: SignalQualityFeatureExtractionConfig
        The configuration for the signal quality feature extraction of the ppg signal.
    config_acc: SignalQualityFeatureExtractionAccConfig
        The configuration for the signal quality feature extraction of the accelerometer signal.

    Returns
    -------
    df_windowed : pd.DataFrame
        The DataFrame containing the extracted signal quality features.

    """	
    # Load PPG data
    metadata_time, metadata_values = read_metadata(input_path, config_ppg.meta_filename, config_ppg.time_filename, config_ppg.values_filename)
    df_ppg = tsdf.load_dataframe_from_binaries([metadata_time, metadata_values], tsdf.constants.ConcatenationType.columns)
    
    # Load IMU data
    metadata_time, metadata_values = read_metadata(input_path, config_acc.meta_filename, config_acc.time_filename, config_acc.values_filename)
    df_acc = tsdf.load_dataframe_from_binaries([metadata_time, metadata_values], tsdf.constants.ConcatenationType.columns)

    # Extract signal quality features
    df_windowed = extract_signal_quality_features(config_ppg, df_ppg, config_acc, df_acc)
    
    # Save the extracted features
    #TO BE ADDED
    return df_windowed


def signal_quality_classification(df: pd.DataFrame, config: SignalQualityClassificationConfig, path_to_classifier_input: Union[str, Path]) -> pd.DataFrame:
    """
    Classify the signal quality of the PPG signal using a logistic regression classifier. A probability close to 1 indicates a high-quality signal, while a probability close to 0 indicates a low-quality signal.
    The classifier is trained on features extracted from the PPG signal. The features are extracted using the extract_signal_quality_features function.
    The accelerometer signal is used to determine the signal quality based on the power ratio of the accelerometer signal and returns a binary label based on a threshold.
    A value of 1 on the indicates no/minor periodic motion influence of the accelerometer on the PPG signal, 0 indicates major periodic motion influence.

    Parameters
    ----------
    df : pd.DataFrame
        The DataFrame containing the PPG features and the accelerometer feature for signal quality classification.
    config : SignalQualityClassificationConfig
        The configuration for the signal quality classification.
    path_to_classifier_input : Union[str, Path]
        The path to the directory containing the classifier.

    Returns
    -------
    df_sqa pd.DataFrame
        The DataFrame containing the PPG signal quality predictions (both probabilities of the PPG signal quality classification and the accelerometer label based on the threshold).
    """
    
    clf = pd.read_pickle(os.path.join(path_to_classifier_input, 'classifiers', config.classifier_file_name))
    lr_clf = clf['model']  # Load the logistic regression classifier
    mu = clf['mu']  # load the mean, 2D array
    sigma = clf['sigma'] # load the standard deviation, 2D array

    with open(os.path.join(path_to_classifier_input, 'thresholds', config.threshold_file_name), 'r') as file:
        acc_threshold = float(file.read())  # Load the accelerometer threshold from the file

    # Assign feature names to the classifier
    lr_clf.feature_names_in_ = ['var', 'mean', 'median', 'kurtosis', 'skewness', 'f_dom', 'rel_power', 'spectral_entropy', 'signal_to_noise', 'auto_corr']

    # Normalize features using mu and sigma
    X_normalized = (df[lr_clf.feature_names_in_] - mu.ravel()) / sigma.ravel()  # Use .ravel() to convert the 2D arrays (mu and sigma) to 1D arrays

    # Make predictions for PPG signal quality assessment, and assign the probabilities to the DataFrame and drop the features
    df[DataColumns.PRED_SQA_PROBA] = lr_clf.predict_proba(X_normalized)[:, 0]
    df[DataColumns.PRED_SQA_ACC_LABEL] = (df[DataColumns.ACC_POWER_RATIO] < acc_threshold).astype(int)  # Assign accelerometer label to the DataFrame based on the threshold
    
    return df[[DataColumns.PRED_SQA_PROBA, DataColumns.PRED_SQA_ACC_LABEL]]  # Return only the relevant columns, namely the predicted probabilities for the PPG signal quality and the accelerometer label


def signal_quality_classification_io(input_path: Union[str, Path], output_path: Union[str, Path], path_to_classifier_input: Union[str, Path], config: SignalQualityClassificationConfig) -> None:
    
    # Load the data
    metadata_time, metadata_values = read_metadata(input_path, config.meta_filename, config.time_filename, config.values_filename)
    df_windowed = tsdf.load_dataframe_from_binaries([metadata_time, metadata_values], tsdf.constants.ConcatenationType.columns)

    df_sqa = signal_quality_classification(df_windowed, config, path_to_classifier_input)


def estimate_heart_rate(df_sqa: pd.DataFrame, df_ppg_preprocessed: pd.DataFrame, config: HeartRateExtractionConfig) -> pd.DataFrame:  
    """
    Estimate the heart rate from the PPG signal using the time-frequency domain method.

    Parameters
    ----------
    df_sqa : pd.DataFrame
        The DataFrame containing the signal quality assessment predictions.
    df_ppg_preprocessed : pd.DataFrame
        The DataFrame containing the preprocessed PPG signal.
    config : HeartRateExtractionConfig
        The configuration for the heart rate estimation.

    Returns
    -------
    df_hr : pd.DataFrame
        The DataFrame containing the heart rate estimations.
    """

    # Extract NumPy arrays for faster operations
    ppg_post_prob = df_sqa[DataColumns.PRED_SQA_PROBA].to_numpy()
    acc_label = df_sqa.loc[:, DataColumns.PRED_SQA_ACC_LABEL].to_numpy() # Adjust later in data columns to get the correct label, should be first intergrated in feature extraction and classification
    ppg_preprocessed = df_ppg_preprocessed.values 
    time_idx = df_ppg_preprocessed.columns.get_loc(DataColumns.TIME) # Get the index of the time column
    ppg_idx = df_ppg_preprocessed.columns.get_loc(DataColumns.PPG) # Get the index of the PPG column
    
    # Assign window-level probabilities to individual samples
    sqa_label = assign_sqa_label(ppg_post_prob, config, acc_label) # assigns a signal quality label to every individual data point
    v_start_idx, v_end_idx = extract_hr_segments(sqa_label, config.min_hr_samples) # extracts heart rate segments based on the SQA label
    
    v_hr_rel = np.array([])
    t_hr_rel = np.array([])

    edge_add = 2 * config.sampling_frequency  # Add 2s on both sides of the segment for HR estimation
    step_size = config.hr_est_samples  # Step size for HR estimation

    # Estimate the maximum size for preallocation
    valid_segments = (v_start_idx >= edge_add) & (v_end_idx <= len(ppg_preprocessed) - edge_add) # check if the segments are valid, e.g. not too close to the edges (2s)
    valid_start_idx = v_start_idx[valid_segments]   # get the valid start indices
    valid_end_idx = v_end_idx[valid_segments]    # get the valid end indices
    max_size = np.sum((valid_end_idx - valid_start_idx) // step_size) # maximum size for preallocation
  
    # Preallocate arrays
    v_hr_rel = np.empty(max_size, dtype=float) 
    t_hr_rel = np.empty(max_size, dtype=float)  

    # Track current position
    hr_pos = 0

    for start_idx, end_idx in zip(valid_start_idx, valid_end_idx):
        # Extract extended PPG segment
        extended_ppg_segment = ppg_preprocessed[start_idx - edge_add : end_idx + edge_add, ppg_idx]

        # Estimate heart rate
        hr_est = extract_hr_from_segment(
            extended_ppg_segment,
            config.tfd_length,
            config.sampling_frequency,
            config.kern_type,
            config.kern_params,
        )
        n_hr = len(hr_est)  # Number of heart rate estimates
        end_idx_time = n_hr * step_size + start_idx  # Calculate end index for time, different from end_idx since it is always a multiple of step_size, while end_idx is not

        # Extract relative time for HR estimates
        hr_time = ppg_preprocessed[start_idx : end_idx_time : step_size, time_idx]

        # Insert into preallocated arrays
        v_hr_rel[hr_pos:hr_pos + n_hr] = hr_est
        t_hr_rel[hr_pos:hr_pos + n_hr] = hr_time
        hr_pos += n_hr

    df_hr = pd.DataFrame({"rel_time": t_hr_rel, "heart_rate": v_hr_rel})

    return df_hr


<<<<<<< HEAD
def aggregate_heart_rate(df_hr: pd.DataFrame, aggregates: List[str] = ['mode', '99p']) -> dict:
    """
    Aggregate the heart rate estimates by computing the modal heart rate and maximum heart rate.

    Parameters
    ----------
    df_hr : pd.DataFrame
        The DataFrame containing the heart rate estimates.
    config : HeartRateExtractionConfig
        The configuration for the heart rate estimation.
=======
def aggregate_heart_rate(hr_values: np.ndarray, aggregates: List[str] = ['mode', '99p']) -> dict:
    """
    Aggregate the heart rate estimates using the specified aggregation methods.

    Parameters
    ----------
    hr_values : np.ndarray
        The array containing the heart rate estimates
    aggregates : List[str]
        The list of aggregation methods to be used for the heart rate estimates. The default is ['mode', '99p'].
>>>>>>> 45aea19f

    Returns
    -------
    aggregated_results : dict
        The dictionary containing the aggregated results of the heart rate estimates.
    """
    # Initialize the dictionary for the aggregated results
    aggregated_results = {}

<<<<<<< HEAD
    # Compute the modal heart rate
    hr_values = df_hr['heart_rate'].values

    # Initialize the dictionary for the aggregated results with the metadata
    aggregated_results['metadata'] = {}
    aggregated_results['metadata']['nr_hr_est'] = len(hr_values)
    
    # Initialize the dictionary for the aggregated results with the heart rate aggregates
    aggregated_results['hr_aggregates'] = {}
=======
    # Initialize the dictionary for the aggregated results with the metadata
    aggregated_results = {
    'metadata': {
        'nr_hr_est': len(hr_values)
    },
    'hr_aggregates': {}
}
>>>>>>> 45aea19f
    for aggregate in aggregates:
        aggregated_results['hr_aggregates'][f'{aggregate}_{DataColumns.HEART_RATE}'] = aggregate_parameter(hr_values, aggregate)

    return aggregated_results


def aggregate_heart_rate_io(full_path_to_input: Union[str, Path], full_path_to_output: Union[str, Path], aggregates: List[str] = ['mode', '99p']) -> None:
    """
    Extract heart rate from the PPG signal and save the aggregated heart rate estimates to a file.

    Parameters
    ----------
    input_path : Union[str, Path]
        The path to the directory containing the heart rate estimates.
    output_path : Union[str, Path]
        The path to the directory where the aggregated heart rate estimates will be saved.
    aggregates : List[str]
        The list of aggregation methods to be used for the heart rate estimates. The default is ['mode', '99p'].

    """

    # Load the heart rate estimates
    with open(full_path_to_input, 'r') as f:
        df_hr = json.load(f)
    
    # Aggregate the heart rate estimates
<<<<<<< HEAD
    df_hr_aggregates = aggregate_heart_rate(df_hr, aggregates)
=======
    hr_values = df_hr['heart_rate'].values
    df_hr_aggregates = aggregate_heart_rate(hr_values, aggregates)
>>>>>>> 45aea19f

    # Save the aggregated heart rate estimates
    with open(full_path_to_output, 'w') as json_file:
        json.dump(df_hr_aggregates, json_file, indent=4)<|MERGE_RESOLUTION|>--- conflicted
+++ resolved
@@ -254,18 +254,6 @@
     return df_hr
 
 
-<<<<<<< HEAD
-def aggregate_heart_rate(df_hr: pd.DataFrame, aggregates: List[str] = ['mode', '99p']) -> dict:
-    """
-    Aggregate the heart rate estimates by computing the modal heart rate and maximum heart rate.
-
-    Parameters
-    ----------
-    df_hr : pd.DataFrame
-        The DataFrame containing the heart rate estimates.
-    config : HeartRateExtractionConfig
-        The configuration for the heart rate estimation.
-=======
 def aggregate_heart_rate(hr_values: np.ndarray, aggregates: List[str] = ['mode', '99p']) -> dict:
     """
     Aggregate the heart rate estimates using the specified aggregation methods.
@@ -276,7 +264,6 @@
         The array containing the heart rate estimates
     aggregates : List[str]
         The list of aggregation methods to be used for the heart rate estimates. The default is ['mode', '99p'].
->>>>>>> 45aea19f
 
     Returns
     -------
@@ -286,17 +273,6 @@
     # Initialize the dictionary for the aggregated results
     aggregated_results = {}
 
-<<<<<<< HEAD
-    # Compute the modal heart rate
-    hr_values = df_hr['heart_rate'].values
-
-    # Initialize the dictionary for the aggregated results with the metadata
-    aggregated_results['metadata'] = {}
-    aggregated_results['metadata']['nr_hr_est'] = len(hr_values)
-    
-    # Initialize the dictionary for the aggregated results with the heart rate aggregates
-    aggregated_results['hr_aggregates'] = {}
-=======
     # Initialize the dictionary for the aggregated results with the metadata
     aggregated_results = {
     'metadata': {
@@ -304,7 +280,6 @@
     },
     'hr_aggregates': {}
 }
->>>>>>> 45aea19f
     for aggregate in aggregates:
         aggregated_results['hr_aggregates'][f'{aggregate}_{DataColumns.HEART_RATE}'] = aggregate_parameter(hr_values, aggregate)
 
@@ -331,12 +306,8 @@
         df_hr = json.load(f)
     
     # Aggregate the heart rate estimates
-<<<<<<< HEAD
-    df_hr_aggregates = aggregate_heart_rate(df_hr, aggregates)
-=======
     hr_values = df_hr['heart_rate'].values
     df_hr_aggregates = aggregate_heart_rate(hr_values, aggregates)
->>>>>>> 45aea19f
 
     # Save the aggregated heart rate estimates
     with open(full_path_to_output, 'w') as json_file:
