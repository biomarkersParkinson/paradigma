import logging
from typing import List, Tuple

import numpy as np
import pandas as pd
from scipy.signal import periodogram

from paradigma.classification import ClassifierPackage
from paradigma.config import GaitConfig
from paradigma.constants import DataColumns
from paradigma.feature_extraction import (
    compute_angle,
    compute_dominant_frequency,
    compute_mfccs,
    compute_peak_angular_velocity,
    compute_power_in_bandwidth,
    compute_range_of_motion,
    compute_statistics,
    compute_std_euclidean_norm,
    compute_total_power,
    extract_angle_extremes,
    pca_transform_gyroscope,
    remove_moving_average_angle,
)
from paradigma.segmenting import (
    WindowedDataExtractor,
    create_segments,
    discard_segments,
    tabulate_windows,
)
from paradigma.util import aggregate_parameter

logger = logging.getLogger(__name__)

# Only configure basic logging if no handlers exist
if not logger.hasHandlers():
    logging.basicConfig(level=logging.INFO, format="%(levelname)s: %(message)s")


def extract_gait_features(df: pd.DataFrame, config: GaitConfig) -> pd.DataFrame:
    """
    Extracts gait features from accelerometer and gravity sensor data in the input DataFrame by computing temporal and spectral features.

    This function performs the following steps:
    1. Groups sequences of timestamps into windows, using accelerometer and gravity data.
    2. Computes temporal domain features such as mean and standard deviation for accelerometer and gravity data.
    3. Transforms the signals from the temporal domain to the spectral domain using the Fast Fourier Transform (FFT).
    4. Computes spectral domain features for the accelerometer data.
    5. Combines both temporal and spectral features into a final DataFrame.

    Parameters
    ----------
    df : pd.DataFrame
        The input DataFrame containing gait data, which includes time, accelerometer, and gravity sensor data. The data should be
        structured with the necessary columns as specified in the `config`.

    onfig : GaitConfig
        Configuration object containing parameters for feature extraction, including column names for time, accelerometer data, and
        gravity data, as well as settings for windowing, and feature computation.

    Returns
    -------
    pd.DataFrame
        A DataFrame containing extracted gait features, including temporal and spectral domain features. The DataFrame will have
        columns corresponding to time, statistical features of the accelerometer and gravity data, and spectral features of the
        accelerometer data.

    Notes
    -----
    - This function groups the data into windows based on timestamps and applies Fast Fourier Transform to compute spectral features.
    - The temporal features are extracted from the accelerometer and gravity data, and include statistics like mean and standard deviation.
    - The input DataFrame must include columns as specified in the `config` object for proper feature extraction.

    Raises
    ------
    ValueError
        If the input DataFrame does not contain the required columns as specified in the configuration or if any step in the feature extraction fails.
    """
    # Group sequences of timestamps into windows
    windowed_colnames = [config.time_colname] + config.accelerometer_colnames + config.gravity_colnames
    windowed_data = tabulate_windows(
<<<<<<< HEAD
        df=df, 
        columns=windowed_colnames,
=======
        df=df,
        columns=windowed_cols,
>>>>>>> a47ff03a
        window_length_s=config.window_length_s,
        window_step_length_s=config.window_step_length_s,
        fs=config.sampling_frequency,
    )

    extractor = WindowedDataExtractor(windowed_colnames)

    idx_time = extractor.get_index(config.time_colname)
    idx_acc = extractor.get_slice(config.accelerometer_colnames)
    idx_grav = extractor.get_slice(config.gravity_colnames)

    # Extract data
    start_time = np.min(windowed_data[:, :, idx_time], axis=1)
    windowed_acc = windowed_data[:, :, idx_acc]
    windowed_grav = windowed_data[:, :, idx_grav]

<<<<<<< HEAD
    df_features = pd.DataFrame(start_time, columns=[config.time_colname])
    
=======
    df_features = pd.DataFrame(start_time, columns=[DataColumns.TIME])

>>>>>>> a47ff03a
    # Compute statistics of the temporal domain signals (mean, std) for accelerometer and gravity
    df_temporal_features = extract_temporal_domain_features(
        config=config,
        windowed_acc=windowed_acc,
        windowed_grav=windowed_grav,
        grav_stats=["mean", "std"],
    )

    # Combine temporal features with the start time
    df_features = pd.concat([df_features, df_temporal_features], axis=1)

    # Transform the accelerometer data to the spectral domain using FFT and extract spectral features
    df_spectral_features = extract_spectral_domain_features(
        config=config, sensor="accelerometer", windowed_data=windowed_acc
    )

    # Combine the spectral features with the previously computed temporal features
    df_features = pd.concat([df_features, df_spectral_features], axis=1)

    return df_features


def detect_gait(
    df: pd.DataFrame, clf_package: ClassifierPackage, parallel: bool = False
) -> pd.Series:
    """
    Detects gait activity in the input DataFrame using a pre-trained classifier and applies a threshold to classify results.

    This function performs the following steps:
    1. Loads the pre-trained classifier and scaling parameters from the specified directory.
    2. Scales the relevant features in the input DataFrame (`df`) using the loaded scaling parameters.
    3. Predicts the probability of gait activity for each sample in the DataFrame using the classifier.
    4. Applies a threshold to the predicted probabilities to determine whether gait activity is present.
    5. Returns predicted probabilities

    Parameters
    ----------
    df : pd.DataFrame
        The input DataFrame containing features extracted from gait data. It must include the necessary columns
        as specified in the classifier's feature names.

    clf_package : ClassifierPackage
        The pre-trained classifier package containing the classifier, threshold, and scaler.

    parallel : bool, optional, default=False
        If `True`, enables parallel processing during classification. If `False`, the classifier uses a single core.

    Returns
    -------
    pd.Series
        A Series containing the predicted probabilities of gait activity for each sample in the input DataFrame.
    """
    # Set classifier
    clf = clf_package.classifier
    if not parallel and hasattr(clf, "n_jobs"):
        clf.n_jobs = 1

    feature_names_scaling = clf_package.scaler.feature_names_in_
    feature_names_predictions = clf.feature_names_in_

    # Apply scaling to relevant columns
    scaled_features = clf_package.transform_features(df.loc[:, feature_names_scaling])

    # Replace scaled features in a copy of the relevant features for prediction
    X = df.loc[:, feature_names_predictions].copy()
    X.loc[:, feature_names_scaling] = scaled_features

    # Make prediction and add the probability of gait activity to the DataFrame
    pred_gait_proba_series = clf_package.predict_proba(X)

    return pred_gait_proba_series


def extract_arm_activity_features(
    df: pd.DataFrame,
    config: GaitConfig,
) -> pd.DataFrame:
    """
    Extract features related to arm activity from a time-series DataFrame.

    This function processes a DataFrame containing accelerometer, gravity, and gyroscope signals,
    and extracts features related to arm activity by performing the following steps:
    1. Computes the angle and velocity from gyroscope data.
    2. Filters the data to include only predicted gait segments.
    3. Groups the data into segments based on consecutive timestamps and pre-specified gaps.
    4. Removes segments that do not meet predefined criteria.
    5. Creates fixed-length windows from the time series data.
    6. Extracts angle-related features, temporal domain features, and spectral domain features.

    Parameters
    ----------
    df: pd.DataFrame
        The input DataFrame containing accelerometer, gravity, and gyroscope data of predicted gait.

    config : ArmActivityFeatureExtractionConfig
        Configuration object containing column names and parameters for feature extraction.

    Returns
    -------
    pd.DataFrame
        A DataFrame containing the extracted arm activity features, including angle, velocity,
        temporal, and spectral features.
    """
    # Group consecutive timestamps into segments, with new segments starting after a pre-specified gap
    df[DataColumns.SEGMENT_NR] = create_segments(
        time_array=df[DataColumns.TIME], max_segment_gap_s=config.max_segment_gap_s
    )

    # Remove segments that do not meet predetermined criteria
    df = discard_segments(
        df=df,
        segment_nr_colname=DataColumns.SEGMENT_NR,
        min_segment_length_s=config.min_segment_length_s,
        fs=config.sampling_frequency,
        format="timestamps",
    )

    # Create windows of fixed length and step size from the time series per segment
    windowed_data = []
    df_grouped = df.groupby(DataColumns.SEGMENT_NR)
<<<<<<< HEAD
    windowed_colnames = (
        [DataColumns.TIME] + 
        config.accelerometer_colnames + 
        config.gravity_colnames + 
        config.gyroscope_colnames
=======
    windowed_cols = (
        [DataColumns.TIME]
        + config.accelerometer_cols
        + config.gravity_cols
        + config.gyroscope_cols
>>>>>>> a47ff03a
    )

    # Collect windows from all segments in a list for faster concatenation
    for _, group in df_grouped:
        windows = tabulate_windows(
<<<<<<< HEAD
            df=group, 
            columns=windowed_colnames,
=======
            df=group,
            columns=windowed_cols,
>>>>>>> a47ff03a
            window_length_s=config.window_length_s,
            window_step_length_s=config.window_step_length_s,
            fs=config.sampling_frequency,
        )
        if len(windows) > 0:  # Skip if no windows are created
            windowed_data.append(windows)

    # If no windows were created, raise an error
    if not windowed_data:
        print("No windows were created from the given data.")
        return pd.DataFrame()

    # Concatenate the windows into one array at the end
    windowed_data = np.concatenate(windowed_data, axis=0)

    # Slice columns for accelerometer, gravity, gyroscope, angle, and velocity
    extractor = WindowedDataExtractor(windowed_colnames)

    idx_time = extractor.get_index(config.time_colname)
    idx_acc = extractor.get_slice(config.accelerometer_colnames)
    idx_grav = extractor.get_slice(config.gravity_colnames)
    idx_gyro = extractor.get_slice(config.gyroscope_colnames)

    # Extract data
    start_time = np.min(windowed_data[:, :, idx_time], axis=1)
    windowed_acc = windowed_data[:, :, idx_acc]
    windowed_grav = windowed_data[:, :, idx_grav]
    windowed_gyro = windowed_data[:, :, idx_gyro]

    # Initialize DataFrame for features
    df_features = pd.DataFrame(start_time, columns=[config.time_colname])

    # Extract temporal domain features (e.g., mean, std for accelerometer and gravity)
    df_temporal_features = extract_temporal_domain_features(
        config=config,
        windowed_acc=windowed_acc,
        windowed_grav=windowed_grav,
        grav_stats=["mean", "std"],
    )
    df_features = pd.concat([df_features, df_temporal_features], axis=1)

    # Extract spectral domain features for accelerometer and gyroscope signals
    for sensor_name, windowed_sensor in zip(
        ["accelerometer", "gyroscope"], [windowed_acc, windowed_gyro]
    ):
        df_spectral_features = extract_spectral_domain_features(
            config=config, sensor=sensor_name, windowed_data=windowed_sensor
        )
        df_features = pd.concat([df_features, df_spectral_features], axis=1)

    return df_features


def filter_gait(
    df: pd.DataFrame, clf_package: ClassifierPackage, parallel: bool = False
) -> pd.Series:
    """
    Filters gait data to identify windows with no other arm activity using a pre-trained classifier.

    Parameters
    ----------
    df : pd.DataFrame
        The input DataFrame containing features extracted from gait data.
    clf_package: ClassifierPackage
        The pre-trained classifier package containing the classifier, threshold, and scaler.
    parallel : bool, optional, default=False
        If `True`, enables parallel processing.

    Returns
    -------
    pd.Series
        A Series containing the predicted probabilities.
    """
    if df.shape[0] == 0:
        raise ValueError("No data found in the input DataFrame.")

    # Set classifier
    clf = clf_package.classifier
    if not parallel and hasattr(clf, "n_jobs"):
        clf.n_jobs = 1

    feature_names_scaling = clf_package.scaler.feature_names_in_
    feature_names_predictions = clf.feature_names_in_

    # Apply scaling to relevant columns
    scaled_features = clf_package.transform_features(df.loc[:, feature_names_scaling])

    # Replace scaled features in a copy of the relevant features for prediction
    X = df.loc[:, feature_names_predictions].copy()
    X.loc[:, feature_names_scaling] = scaled_features

    # Make predictions
    pred_no_other_arm_activity_proba_series = clf_package.predict_proba(X)

    return pred_no_other_arm_activity_proba_series


def quantify_arm_swing(
    df: pd.DataFrame,
    fs: int,
    filtered: bool = False,
    max_segment_gap_s: float = 1.5,
    min_segment_length_s: float = 1.5,
) -> Tuple[dict[str, pd.DataFrame], dict]:
    """
    Quantify arm swing parameters for segments of motion based on gyroscope data.

    Parameters
    ----------
    df : pd.DataFrame
        A DataFrame containing the raw sensor data of predicted gait timestamps. Should include a column
        for predicted no other arm activity based on a fitted threshold if filtered is True.

    fs : int
        The sampling frequency of the sensor data.

    filtered : bool, optional, default=True
        If `True`, the gyroscope data is filtered to only include predicted no other arm activity.

    max_segment_gap_s : float, optional, default=1.5
        The maximum gap in seconds between consecutive timestamps to group them into segments.

    min_segment_length_s : float, optional, default=1.5
        The minimum length in seconds for a segment to be considered valid.

    Returns
    -------
    Tuple[pd.DataFrame, dict]
        A tuple containing a dataframe with quantified arm swing parameters and a dictionary containing
        metadata for each segment.
    """
    # Group consecutive timestamps into segments, with new segments starting after a pre-specified gap.
    # Segments are made based on predicted gait
    df["unfiltered_segment_nr"] = create_segments(
        time_array=df[DataColumns.TIME], max_segment_gap_s=max_segment_gap_s
    )

    # Remove segments that do not meet predetermined criteria
    df = discard_segments(
        df=df,
        segment_nr_colname="unfiltered_segment_nr",
        min_segment_length_s=min_segment_length_s,
        fs=fs,
        format="timestamps",
    )

    if df.empty:
        raise ValueError(
            "No segments found in the input data after discarding segments of invalid shape."
        )

    # Create dictionary of gait segment number and duration
    gait_segment_duration_dict = {
        segment_nr: len(group[DataColumns.TIME]) / fs
        for segment_nr, group in df.groupby("unfiltered_segment_nr", sort=False)
    }

    # If no arm swing data is remaining, return an empty dictionary
    if filtered and df.loc[df[DataColumns.PRED_NO_OTHER_ARM_ACTIVITY] == 1].empty:
        raise ValueError("No gait without other arm activities to quantify.")
    elif filtered:
        # Filter the DataFrame to only include predicted no other arm activity (1)
        df = df.loc[df[DataColumns.PRED_NO_OTHER_ARM_ACTIVITY] == 1].reset_index(
            drop=True
        )

        # Group consecutive timestamps into segments of filtered gait
        df["filtered_segment_nr"] = create_segments(
            time_array=df[DataColumns.TIME], max_segment_gap_s=max_segment_gap_s
        )

        # Remove segments that do not meet predetermined criteria
        df = discard_segments(
            df=df,
            segment_nr_colname="filtered_segment_nr",
            min_segment_length_s=min_segment_length_s,
            fs=fs,
        )

        if df.empty:
            raise ValueError(
                "No filtered gait segments found in the input data after discarding segments of invalid shape."
            )

    grouping_colname = "filtered_segment_nr" if filtered else "unfiltered_segment_nr"

    arm_swing_quantified = []
    segment_meta = {
        "aggregated": {
            "all": {"duration_s": len(df[DataColumns.TIME]) / fs},
        },
        "per_segment": {},
    }

    # PCA is fitted on only predicted gait without other arm activity if filtered, otherwise
    # it is fitted on the entire gyroscope data
    df[DataColumns.VELOCITY] = pca_transform_gyroscope(
        df=df,
        y_gyro_colname=DataColumns.GYROSCOPE_Y,
        z_gyro_colname=DataColumns.GYROSCOPE_Z,
    )

    # Group and process segments
    for segment_nr, group in df.groupby(grouping_colname, sort=False):
        if filtered:
            gait_segment_nr = group["unfiltered_segment_nr"].iloc[
                0
            ]  # Each filtered segment is contained within an unfiltered segment
        else:
            gait_segment_nr = segment_nr

        try:
            gait_segment_duration_s = gait_segment_duration_dict[gait_segment_nr]
        except KeyError:
            logger.warning(
                "Segment %s (filtered = %s) not found in gait segment duration dictionary. Skipping this segment.",
                gait_segment_nr,
                filtered,
            )
            logger.debug(
                "Available segments: %s", list(gait_segment_duration_dict.keys())
            )
            continue

        time_array = group[DataColumns.TIME].to_numpy()
        velocity_array = group[DataColumns.VELOCITY].to_numpy()

        # Integrate the angular velocity to obtain an estimation of the angle
        angle_array = compute_angle(
            time_array=time_array,
            velocity_array=velocity_array,
        )

        # Detrend angle using moving average
        angle_array = remove_moving_average_angle(
            angle_array=angle_array,
            fs=fs,
        )

        segment_meta["per_segment"][segment_nr] = {
            "start_time_s": time_array.min(),
            "end_time_s": time_array.max(),
            "duration_unfiltered_segment_s": gait_segment_duration_s,
        }

        if filtered:
            segment_meta["per_segment"][segment_nr]["duration_filtered_segment_s"] = (
                len(time_array) / fs
            )

        if angle_array.size > 0:
            angle_extrema_indices, _, _ = extract_angle_extremes(
                angle_array=angle_array,
                sampling_frequency=fs,
                max_frequency_activity=1.75,
            )

            if len(angle_extrema_indices) > 1:  # Requires at minimum 2 peaks
                try:
                    rom = compute_range_of_motion(
                        angle_array=angle_array,
                        extrema_indices=angle_extrema_indices,
                    )
                except Exception as e:
                    # Handle the error, set RoM to NaN, and log the error
                    print(
                        f"Error computing range of motion for segment {segment_nr}: {e}"
                    )
                    rom = np.array([np.nan])

                try:
                    pav = compute_peak_angular_velocity(
                        velocity_array=velocity_array,
                        angle_extrema_indices=angle_extrema_indices,
                    )
                except Exception as e:
                    # Handle the error, set pav to NaN, and log the error
                    print(
                        f"Error computing peak angular velocity for segment {segment_nr}: {e}"
                    )
                    pav = np.array([np.nan])

                df_params_segment = pd.DataFrame(
                    {
                        DataColumns.SEGMENT_NR: segment_nr,
                        DataColumns.RANGE_OF_MOTION: rom,
                        DataColumns.PEAK_VELOCITY: pav,
                    }
                )

                arm_swing_quantified.append(df_params_segment)

    arm_swing_quantified = pd.concat(arm_swing_quantified, ignore_index=True)

    return arm_swing_quantified, segment_meta


def aggregate_arm_swing_params(
    df_arm_swing_params: pd.DataFrame,
    segment_meta: dict,
    segment_cats: List[tuple],
    aggregates: List[str] = ["median"],
) -> dict:
    """
    Aggregate the quantification results for arm swing parameters.

    Parameters
    ----------
    df_arm_swing_params : pd.DataFrame
        A dataframe containing the arm swing parameters to be aggregated

    segment_meta : dict
        A dictionary containing metadata for each segment.

    segment_cats : List[tuple]
        A list of tuples defining the segment categories, where each tuple contains the lower and upper bounds for the segment duration.

    aggregates : List[str], optional
        A list of aggregation methods to apply to the quantification results.

    Returns
    -------
    dict
        A dictionary containing the aggregated quantification results for arm swing parameters.
    """
    arm_swing_parameters = [DataColumns.RANGE_OF_MOTION, DataColumns.PEAK_VELOCITY]

    aggregated_results = {}
    for segment_cat_range in segment_cats:
        segment_cat_str = f"{segment_cat_range[0]}_{segment_cat_range[1]}"
        cat_segments = [
            x
            for x in segment_meta.keys()
            if segment_meta[x]["duration_unfiltered_segment_s"] >= segment_cat_range[0]
            and segment_meta[x]["duration_unfiltered_segment_s"] < segment_cat_range[1]
        ]

        if len(cat_segments) > 0:
            # For each segment, use 'duration_filtered_segment_s' if present, else 'duration_unfiltered_segment_s'
            aggregated_results[segment_cat_str] = {
                "duration_s": sum(
                    [
                        (
                            segment_meta[x]["duration_filtered_segment_s"]
                            if "duration_filtered_segment_s" in segment_meta[x]
                            else segment_meta[x]["duration_unfiltered_segment_s"]
                        )
                        for x in cat_segments
                    ]
                )
            }

            df_arm_swing_params_cat = df_arm_swing_params.loc[
                df_arm_swing_params[DataColumns.SEGMENT_NR].isin(cat_segments)
            ]

            # Aggregate across all segments
            aggregates_per_segment = ["median", "mean"]

            for arm_swing_parameter in arm_swing_parameters:
                for aggregate in aggregates:
                    if aggregate in ["std", "cov"]:
                        per_segment_agg = []
                        # If the aggregate is 'cov' (coefficient of variation), we also compute the mean and standard deviation per segment
                        segment_groups = dict(
                            tuple(
                                df_arm_swing_params_cat.groupby(DataColumns.SEGMENT_NR)
                            )
                        )
                        for segment_nr in cat_segments:
                            segment_df = segment_groups.get(segment_nr)
                            if segment_df is not None:
                                per_segment_agg.append(
                                    aggregate_parameter(
                                        segment_df[arm_swing_parameter], aggregate
                                    )
                                )

                        # Drop nans
                        per_segment_agg = np.array(per_segment_agg)
                        per_segment_agg = per_segment_agg[~np.isnan(per_segment_agg)]

                        for segment_level_aggregate in aggregates_per_segment:
                            aggregated_results[segment_cat_str][
                                f"{segment_level_aggregate}_{aggregate}_{arm_swing_parameter}"
                            ] = aggregate_parameter(
                                per_segment_agg, segment_level_aggregate
                            )
                    else:
                        aggregated_results[segment_cat_str][
                            f"{aggregate}_{arm_swing_parameter}"
                        ] = aggregate_parameter(
                            df_arm_swing_params_cat[arm_swing_parameter], aggregate
                        )

        else:
            # If no segments are found for this category, initialize with NaN
            aggregated_results[segment_cat_str] = {
                "duration_s": 0,
            }

    return aggregated_results


def extract_temporal_domain_features(
    config,
    windowed_acc: np.ndarray,
    windowed_grav: np.ndarray,
    grav_stats: List[str] = ["mean"],
) -> pd.DataFrame:
    """
    Compute temporal domain features for the accelerometer signal.

    This function calculates various statistical features for the gravity signal
    and computes the standard deviation of the accelerometer's Euclidean norm.

    Parameters
    ----------
    config : object
        Configuration object containing the accelerometer and gravity column names.
    windowed_acc : numpy.ndarray
        A 2D numpy array of shape (N, M) where N is the number of windows and M is
        the number of accelerometer values per window.
    windowed_grav : numpy.ndarray
        A 2D numpy array of shape (N, M) where N is the number of windows and M is
        the number of gravity signal values per window.
    grav_stats : list of str, optional
        A list of statistics to compute for the gravity signal (default is ['mean']).

    Returns
    -------
    pd.DataFrame
        A DataFrame containing the computed features, with each row corresponding
        to a window and each column representing a specific feature.
    """
    # Compute gravity statistics (e.g., mean, std, etc.)
    feature_dict = {}
    for stat in grav_stats:
        stats_result = compute_statistics(data=windowed_grav, statistic=stat)
<<<<<<< HEAD
        for i, col in enumerate(config.gravity_colnames):
            feature_dict[f'{col}_{stat}'] = stats_result[:, i]
=======
        for i, col in enumerate(config.gravity_cols):
            feature_dict[f"{col}_{stat}"] = stats_result[:, i]
>>>>>>> a47ff03a

    # Compute standard deviation of the Euclidean norm of the accelerometer signal
    feature_dict["accelerometer_std_norm"] = compute_std_euclidean_norm(
        data=windowed_acc
    )

    return pd.DataFrame(feature_dict)


def extract_spectral_domain_features(
    windowed_data: np.ndarray,
    config,
    sensor: str,
) -> pd.DataFrame:
    """
    Compute spectral domain features for a sensor's data.

    This function computes the periodogram, extracts power in specific frequency bands,
    calculates the dominant frequency, and computes Mel-frequency cepstral coefficients (MFCCs)
    for a given sensor's windowed data.

    Parameters
    ----------
    windowed_data : numpy.ndarray
        A 2D numpy array where each row corresponds to a window of sensor data.

    config : object
        Configuration object containing settings such as sampling frequency, window type,
        frequency bands, and MFCC parameters.

    sensor : str
        The name of the sensor (e.g., 'accelerometer', 'gyroscope').

    Returns
    -------
    pd.DataFrame
        A DataFrame containing the computed spectral features, with each row corresponding
        to a window and each column representing a specific feature.
    """
    # Initialize a dictionary to hold the results
    feature_dict = {}

    # Compute periodogram (power spectral density)
    freqs, psd = periodogram(
        x=windowed_data, fs=config.sampling_frequency, window=config.window_type, axis=1
    )

    # Compute power in specified frequency bands
    for band_name, band_freqs in config.d_frequency_bandwidths.items():
        band_powers = compute_power_in_bandwidth(
            freqs=freqs,
            psd=psd,
            fmin=band_freqs[0],
            fmax=band_freqs[1],
            include_max=False,
        )
        for i, col in enumerate(config.axes):
            feature_dict[f"{sensor}_{col}_{band_name}"] = band_powers[:, i]

    # Compute dominant frequency for each axis
    dominant_frequencies = compute_dominant_frequency(
        freqs=freqs,
        psd=psd,
        fmin=config.spectrum_low_frequency,
        fmax=config.spectrum_high_frequency,
    )

    # Add dominant frequency features to the feature_dict
    for axis, freq in zip(config.axes, dominant_frequencies.T):
        feature_dict[f"{sensor}_{axis}_dominant_frequency"] = freq

    # Compute total power in the PSD
    total_power_psd = compute_total_power(psd)

    # Compute MFCCs
    mfccs = compute_mfccs(
        total_power_array=total_power_psd, config=config, multiplication_factor=4
    )

    # Combine the MFCCs into the features DataFrame
    mfcc_colnames = [
        f"{sensor}_mfcc_{x}" for x in range(1, config.mfcc_n_coefficients + 1)
    ]
    for i, colname in enumerate(mfcc_colnames):
        feature_dict[colname] = mfccs[:, i]

    return pd.DataFrame(feature_dict)<|MERGE_RESOLUTION|>--- conflicted
+++ resolved
@@ -77,15 +77,12 @@
         If the input DataFrame does not contain the required columns as specified in the configuration or if any step in the feature extraction fails.
     """
     # Group sequences of timestamps into windows
-    windowed_colnames = [config.time_colname] + config.accelerometer_colnames + config.gravity_colnames
+    windowed_colnames = (
+        [config.time_colname] + config.accelerometer_colnames + config.gravity_colnames
+    )
     windowed_data = tabulate_windows(
-<<<<<<< HEAD
-        df=df, 
+        df=df,
         columns=windowed_colnames,
-=======
-        df=df,
-        columns=windowed_cols,
->>>>>>> a47ff03a
         window_length_s=config.window_length_s,
         window_step_length_s=config.window_step_length_s,
         fs=config.sampling_frequency,
@@ -102,13 +99,8 @@
     windowed_acc = windowed_data[:, :, idx_acc]
     windowed_grav = windowed_data[:, :, idx_grav]
 
-<<<<<<< HEAD
     df_features = pd.DataFrame(start_time, columns=[config.time_colname])
-    
-=======
-    df_features = pd.DataFrame(start_time, columns=[DataColumns.TIME])
-
->>>>>>> a47ff03a
+
     # Compute statistics of the temporal domain signals (mean, std) for accelerometer and gravity
     df_temporal_features = extract_temporal_domain_features(
         config=config,
@@ -229,31 +221,18 @@
     # Create windows of fixed length and step size from the time series per segment
     windowed_data = []
     df_grouped = df.groupby(DataColumns.SEGMENT_NR)
-<<<<<<< HEAD
     windowed_colnames = (
-        [DataColumns.TIME] + 
-        config.accelerometer_colnames + 
-        config.gravity_colnames + 
-        config.gyroscope_colnames
-=======
-    windowed_cols = (
-        [DataColumns.TIME]
-        + config.accelerometer_cols
-        + config.gravity_cols
-        + config.gyroscope_cols
->>>>>>> a47ff03a
+        [config.time_colname]
+        + config.accelerometer_colnames
+        + config.gravity_colnames
+        + config.gyroscope_colnames
     )
 
     # Collect windows from all segments in a list for faster concatenation
     for _, group in df_grouped:
         windows = tabulate_windows(
-<<<<<<< HEAD
-            df=group, 
+            df=group,
             columns=windowed_colnames,
-=======
-            df=group,
-            columns=windowed_cols,
->>>>>>> a47ff03a
             window_length_s=config.window_length_s,
             window_step_length_s=config.window_step_length_s,
             fs=config.sampling_frequency,
@@ -693,13 +672,8 @@
     feature_dict = {}
     for stat in grav_stats:
         stats_result = compute_statistics(data=windowed_grav, statistic=stat)
-<<<<<<< HEAD
         for i, col in enumerate(config.gravity_colnames):
-            feature_dict[f'{col}_{stat}'] = stats_result[:, i]
-=======
-        for i, col in enumerate(config.gravity_cols):
             feature_dict[f"{col}_{stat}"] = stats_result[:, i]
->>>>>>> a47ff03a
 
     # Compute standard deviation of the Euclidean norm of the accelerometer signal
     feature_dict["accelerometer_std_norm"] = compute_std_euclidean_norm(
