--- conflicted
+++ resolved
@@ -7,15 +7,10 @@
 
 
 def assign_sqa_label(
-<<<<<<< HEAD
         ppg_prob: np.ndarray, 
         config: PulseRateConfig, 
         acc_label: np.ndarray | None = None
     ) -> np.ndarray:
-=======
-    ppg_prob: np.ndarray, config: PulseRateConfig, acc_label=None
-) -> np.ndarray:
->>>>>>> 6f42326b
     """
     Assigns a signal quality label to every individual data point.
 
