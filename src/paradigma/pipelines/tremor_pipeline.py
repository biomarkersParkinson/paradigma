from pathlib import Path

import numpy as np
import pandas as pd
from scipy import signal

from paradigma.classification import ClassifierPackage
from paradigma.config import TremorConfig
from paradigma.constants import DataColumns
from paradigma.feature_extraction import (
    compute_mfccs,
    compute_power_in_bandwidth,
    compute_total_power,
    extract_frequency_peak,
    extract_tremor_power,
)
from paradigma.segmenting import WindowedDataExtractor, tabulate_windows
from paradigma.util import aggregate_parameter


def extract_tremor_features(df: pd.DataFrame, config: TremorConfig) -> pd.DataFrame:
    """
    This function groups sequences of timestamps into windows and subsequently extracts
    tremor features from windowed gyroscope data.

    Parameters
    ----------
    df : pd.DataFrame
        The input DataFrame containing sensor data, which includes time and gyroscope data. The data should be
        structured with the necessary columns as specified in the `config`.

    config : TremorConfig
        Configuration object containing parameters for feature extraction, including column names for time, gyroscope data,
        as well as settings for windowing, and feature computation.

    Returns
    -------
    pd.DataFrame
        A DataFrame containing extracted tremor features and a column corresponding to time.

    Notes
    -----
    - This function groups the data into windows based on timestamps.
    - The input DataFrame must include columns as specified in the `config` object for proper feature extraction.

    Raises
    ------
    ValueError
        If the input DataFrame does not contain the required columns as specified in the configuration or if any step in the feature extraction fails.
    """
    # group sequences of timestamps into windows
    windowed_colnames = [config.time_colname] + config.gyroscope_colnames
    windowed_data = tabulate_windows(
        df,
        windowed_colnames,
        config.window_length_s,
        config.window_step_length_s,
        config.sampling_frequency,
    )

    extractor = WindowedDataExtractor(windowed_colnames)

    # Extract the start time and gyroscope data from the windowed data
    idx_time = extractor.get_index(config.time_colname)
    idx_gyro = extractor.get_slice(config.gyroscope_colnames)

    # Extract data
    start_time = np.min(windowed_data[:, :, idx_time], axis=1)
    windowed_gyro = windowed_data[:, :, idx_gyro]

    df_features = pd.DataFrame(start_time, columns=[config.time_colname])

    # transform the signals from the temporal domain to the spectral domain and extract tremor features
    df_spectral_features = extract_spectral_domain_features(windowed_gyro, config)

    # Combine spectral features with the start time
    df_features = pd.concat([df_features, df_spectral_features], axis=1)

    return df_features


def detect_tremor(
    df: pd.DataFrame, config: TremorConfig, full_path_to_classifier_package: str | Path
) -> pd.DataFrame:
    """
    Detects tremor in the input DataFrame using a pre-trained classifier and applies a threshold to the predicted probabilities.

    This function performs the following steps:
    1. Loads the pre-trained classifier and scaling parameters from the provided directory.
    2. Scales the relevant features in the input DataFrame (`df`) using the loaded scaling parameters.
    3. Makes predictions using the classifier to estimate the probability of tremor.
    4. Applies a threshold to the predicted probabilities to classify whether tremor is detected or not.
    5. Checks for rest tremor by verifying the frequency of the peak and below tremor power.
    6. Adds the predicted probabilities and the classification result to the DataFrame.

    Parameters
    ----------
    df : pd.DataFrame
        The input DataFrame containing extracted tremor features. The DataFrame must include
        the necessary columns as specified in the classifier's feature names.

    config : TremorConfig
        Configuration object containing settings for tremor detection, including the frequency range for rest tremor.

    full_path_to_classifier_package : str | Path
        The path to the directory containing the classifier file, threshold value, scaler parameters, and other necessary input
        files for tremor detection.

    Returns
    -------
    pd.DataFrame
        The input DataFrame (`df`) with two additional columns:
        - `PRED_TREMOR_PROBA`: Predicted probability of tremor based on the classifier.
        - `PRED_TREMOR_LOGREG`: Binary classification result (True for tremor, False for no tremor), based on the threshold applied to `PRED_TREMOR_PROBA`.
        - `PRED_TREMOR_CHECKED`: Binary classification result (True for tremor, False for no tremor), after performing extra checks for rest tremor on `PRED_TREMOR_LOGREG`.
        - `PRED_ARM_AT_REST`: Binary classification result (True for arm at rest or stable posture, False for significant arm movement), based on the power below tremor.

    Notes
    -----
    - The threshold used to classify tremor is loaded from a file and applied to the predicted probabilities.

    Raises
    ------
    FileNotFoundError
        If the classifier, scaler, or threshold files are not found at the specified paths.
    ValueError
        If the DataFrame does not contain the expected features for prediction or if the prediction fails.

    """

    # Load the classifier package
    clf_package = ClassifierPackage.load(full_path_to_classifier_package)

    # Set classifier
    clf = clf_package.classifier
    feature_names_scaling = clf_package.scaler.feature_names_in_
    feature_names_predictions = clf.feature_names_in_

    # Apply scaling to relevant columns
    scaled_features = clf_package.transform_features(df.loc[:, feature_names_scaling])

    # Replace scaled features in a copy of the relevant features for prediction
    X = df.loc[:, feature_names_predictions].copy()
    X.loc[:, feature_names_scaling] = scaled_features

    # Get the tremor probability
    df[DataColumns.PRED_TREMOR_PROBA] = clf_package.predict_proba(X)

    # Make prediction based on pre-defined threshold
    df[DataColumns.PRED_TREMOR_LOGREG] = (
        df[DataColumns.PRED_TREMOR_PROBA] >= clf_package.threshold
    ).astype(int)

    # Perform extra checks for rest tremor
    peak_check = (df["freq_peak"] >= config.fmin_rest_tremor) & (
        df["freq_peak"] <= config.fmax_rest_tremor
    )  # peak within 3-7 Hz
    df[DataColumns.PRED_ARM_AT_REST] = (
        df["below_tremor_power"] <= config.movement_threshold
    ).astype(
        int
    )  # arm at rest or in stable posture
    df[DataColumns.PRED_TREMOR_CHECKED] = (
        (df[DataColumns.PRED_TREMOR_LOGREG] == 1)
        & peak_check
        & df[DataColumns.PRED_ARM_AT_REST]
    ).astype(int)

    return df


def aggregate_tremor(df: pd.DataFrame, config: TremorConfig):
    """
    Quantifies the amount of tremor time and tremor power, aggregated over all windows in the input dataframe.
    Tremor time is calculated as the number of the detected tremor windows, as percentage of the number of windows
    without significant non-tremor movement (at rest). For tremor power the following aggregates are derived:
    the median, mode and percentile of tremor power specified in the configuration object.

    Parameters
    ----------
    df : pd.DataFrame
        The input DataFrame containing the tremor predictions and computed tremor power.
        The DataFrame must also contain a datatime column ('time_dt').

    config : TremorConfig
        Configuration object containing the percentile for aggregating tremor power.

    Returns
    -------
    dict
        A dictionary with the aggregated tremor time and tremor power measures, as well as the number of valid days,
        the total number of windows, and the number of windows at rest available in the input dataframe.

    Notes
    -----
    - Tremor power is converted to log scale, after adding a constant of 1, so that zero tremor power
    corresponds to a value of 0 in log scale.
    - The modal tremor power is computed based on gaussian kernel density estimation.

    """
    nr_valid_days = (
        df["time_dt"].dt.date.unique().size
    )  # number of valid days in the input dataframe
    nr_windows_total = df.shape[0]  # number of windows in the input dataframe

    # remove windows with detected non-tremor arm movements to control for the amount of arm activities performed
    df_filtered = df.loc[df.pred_arm_at_rest == 1]
    nr_windows_rest = df_filtered.shape[
        0
    ]  # number of windows without non-tremor arm movement

    if (
        nr_windows_rest == 0
    ):  # if no windows without non-tremor arm movement are detected
        raise Warning("No windows without non-tremor arm movement are detected.")

    # calculate tremor time
    n_windows_tremor = np.sum(df_filtered["pred_tremor_checked"])
    perc_windows_tremor = (
        n_windows_tremor / nr_windows_rest * 100
    )  # as percentage of total measured time without non-tremor arm movement

    aggregated_tremor_power = (
        {}
    )  # initialize dictionary to store aggregated tremor power measures

<<<<<<< HEAD
        aggregated_tremor_power['median_tremor_power'] = np.nan
        aggregated_tremor_power['mode_binned_tremor_power'] = np.nan
        aggregated_tremor_power['90p_tremor_power'] = np.nan
=======
    if (
        n_windows_tremor == 0
    ):  # if no tremor is detected, the tremor power measures are set to NaN

        aggregated_tremor_power["median_tremor_power"] = np.nan
        aggregated_tremor_power["mode_binned_tremor_power"] = np.nan
        aggregated_tremor_power["90p_tremor_power"] = np.nan
>>>>>>> b5bfb126

    else:

        # calculate aggregated tremor power measures
        tremor_power = df_filtered.loc[
            df_filtered["pred_tremor_checked"] == 1, "tremor_power"
        ]
        tremor_power = np.log10(tremor_power + 1)  # convert to log scale

        for aggregate in config.aggregates_tremor_power:
            aggregate_name = f"{aggregate}_tremor_power"
<<<<<<< HEAD
            aggregated_tremor_power[aggregate_name] = aggregate_parameter(tremor_power, aggregate, config.evaluation_points_tremor_power)
=======
            aggregated_tremor_power[aggregate_name] = aggregate_parameter(
                tremor_power, aggregate, config.evaluation_points_tremor_power
            )
>>>>>>> b5bfb126

    # store aggregates in json format
    d_aggregates = {
        "metadata": {
            "nr_valid_days": nr_valid_days,
            "nr_windows_total": nr_windows_total,
            "nr_windows_rest": nr_windows_rest,
        },
        "aggregated_tremor_measures": {
            "perc_windows_tremor": perc_windows_tremor,
            "median_tremor_power": aggregated_tremor_power["median_tremor_power"],
            "modal_tremor_power": aggregated_tremor_power["mode_binned_tremor_power"],
            "90p_tremor_power": aggregated_tremor_power["90p_tremor_power"],
        },
<<<<<<< HEAD
        'aggregated_tremor_measures': {
            'perc_windows_tremor': perc_windows_tremor,
            'median_tremor_power': aggregated_tremor_power['median_tremor_power'],
            'modal_tremor_power': aggregated_tremor_power['mode_binned_tremor_power'],
            '90p_tremor_power': aggregated_tremor_power['90p_tremor_power']
        }
=======
>>>>>>> b5bfb126
    }

    return d_aggregates


def extract_spectral_domain_features(data: np.ndarray, config) -> pd.DataFrame:
    """
    Compute spectral domain features from the gyroscope data.

    This function computes Mel-frequency cepstral coefficients (MFCCs), the frequency of the peak,
    the tremor power, and the below tremor power based on the total power spectral density of the windowed gyroscope data.

    Parameters
    ----------
    data : numpy.ndarray
        A 2D numpy array where each row corresponds to a window of gyroscope data.
    config : object
        Configuration object containing settings such as sampling frequency, window type,
        and MFCC parameters.

    Returns
    -------
    pd.DataFrame
        The feature dataframe containing the extracted spectral features, including
        MFCCs, the frequency of the peak, the tremor power and below tremor power for each window.

    """

    # Initialize a dictionary to hold the results
    feature_dict = {}

    # Initialize parameters
    sampling_frequency = config.sampling_frequency
    segment_length_psd_s = config.segment_length_psd_s
    segment_length_spectrogram_s = config.segment_length_spectrogram_s
    overlap_fraction = config.overlap_fraction
    spectral_resolution = config.spectral_resolution
    window_type = "hann"

    # Compute the power spectral density
    segment_length_n = sampling_frequency * segment_length_psd_s
    overlap_n = segment_length_n * overlap_fraction
    window = signal.get_window(window_type, segment_length_n, fftbins=False)
    nfft = sampling_frequency / spectral_resolution

    freqs, psd = signal.welch(
        x=data,
        fs=sampling_frequency,
        window=window,
        nperseg=segment_length_n,
        noverlap=overlap_n,
        nfft=nfft,
        detrend=False,
        scaling="density",
        axis=1,
    )

    # Compute the spectrogram
    segment_length_n = sampling_frequency * segment_length_spectrogram_s
    overlap_n = segment_length_n * overlap_fraction
    window = signal.get_window(window_type, segment_length_n)

    f, t, S1 = signal.stft(
        x=data,
        fs=sampling_frequency,
        window=window,
        nperseg=segment_length_n,
        noverlap=overlap_n,
        boundary=None,
        axis=1,
    )

    # Compute total power in the PSD and the total spectrogram (summed over the three axes)
    total_psd = compute_total_power(psd)
    total_spectrogram = np.sum(np.abs(S1) * sampling_frequency, axis=2)

    # Compute the MFCC's
    config.mfcc_low_frequency = config.fmin_mfcc
    config.mfcc_high_frequency = config.fmax_mfcc
    config.mfcc_n_dct_filters = config.n_dct_filters_mfcc
    config.mfcc_n_coefficients = config.n_coefficients_mfcc

    mfccs = compute_mfccs(
        total_power_array=total_spectrogram,
        config=config,
        total_power_type="spectrogram",
        rounding_method="round",
        multiplication_factor=1,
    )

    # Combine the MFCCs into the features DataFrame
    mfcc_colnames = [f"mfcc_{x}" for x in range(1, config.mfcc_n_coefficients + 1)]
    for i, colname in enumerate(mfcc_colnames):
        feature_dict[colname] = mfccs[:, i]

    # Compute the frequency of the peak, non-tremor power and tremor power
    feature_dict["freq_peak"] = extract_frequency_peak(
        freqs, total_psd, config.fmin_peak_search, config.fmax_peak_search
    )
    feature_dict["below_tremor_power"] = compute_power_in_bandwidth(
        freqs,
        total_psd,
        config.fmin_below_rest_tremor,
        config.fmax_below_rest_tremor,
        include_max=False,
        spectral_resolution=config.spectral_resolution,
        cumulative_sum_method="sum",
    )
    feature_dict["tremor_power"] = extract_tremor_power(
        freqs, total_psd, config.fmin_rest_tremor, config.fmax_rest_tremor
    )

    return pd.DataFrame(feature_dict)<|MERGE_RESOLUTION|>--- conflicted
+++ resolved
@@ -224,11 +224,6 @@
         {}
     )  # initialize dictionary to store aggregated tremor power measures
 
-<<<<<<< HEAD
-        aggregated_tremor_power['median_tremor_power'] = np.nan
-        aggregated_tremor_power['mode_binned_tremor_power'] = np.nan
-        aggregated_tremor_power['90p_tremor_power'] = np.nan
-=======
     if (
         n_windows_tremor == 0
     ):  # if no tremor is detected, the tremor power measures are set to NaN
@@ -236,7 +231,6 @@
         aggregated_tremor_power["median_tremor_power"] = np.nan
         aggregated_tremor_power["mode_binned_tremor_power"] = np.nan
         aggregated_tremor_power["90p_tremor_power"] = np.nan
->>>>>>> b5bfb126
 
     else:
 
@@ -248,13 +242,9 @@
 
         for aggregate in config.aggregates_tremor_power:
             aggregate_name = f"{aggregate}_tremor_power"
-<<<<<<< HEAD
-            aggregated_tremor_power[aggregate_name] = aggregate_parameter(tremor_power, aggregate, config.evaluation_points_tremor_power)
-=======
             aggregated_tremor_power[aggregate_name] = aggregate_parameter(
                 tremor_power, aggregate, config.evaluation_points_tremor_power
             )
->>>>>>> b5bfb126
 
     # store aggregates in json format
     d_aggregates = {
@@ -269,15 +259,6 @@
             "modal_tremor_power": aggregated_tremor_power["mode_binned_tremor_power"],
             "90p_tremor_power": aggregated_tremor_power["90p_tremor_power"],
         },
-<<<<<<< HEAD
-        'aggregated_tremor_measures': {
-            'perc_windows_tremor': perc_windows_tremor,
-            'median_tremor_power': aggregated_tremor_power['median_tremor_power'],
-            'modal_tremor_power': aggregated_tremor_power['mode_binned_tremor_power'],
-            '90p_tremor_power': aggregated_tremor_power['90p_tremor_power']
-        }
-=======
->>>>>>> b5bfb126
     }
 
     return d_aggregates
