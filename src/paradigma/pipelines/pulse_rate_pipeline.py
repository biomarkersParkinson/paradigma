--- conflicted
+++ resolved
@@ -1,17 +1,9 @@
-<<<<<<< HEAD
-=======
-from pathlib import Path
-from typing import List
-
->>>>>>> 6f42326b
+import json
 import numpy as np
 import pandas as pd
 from scipy.signal import welch
 from scipy.signal.windows import hamming, hann
-<<<<<<< HEAD
 from typing import List
-=======
->>>>>>> 6f42326b
 
 from paradigma.classification import ClassifierPackage
 from paradigma.config import PulseRateConfig
@@ -32,19 +24,8 @@
 from paradigma.segmenting import WindowedDataExtractor, tabulate_windows
 from paradigma.util import aggregate_parameter
 
-<<<<<<< HEAD
 def extract_signal_quality_features(df_ppg: pd.DataFrame, ppg_config: PulseRateConfig, df_acc: pd.DataFrame | None = None, acc_config: PulseRateConfig | None = None) -> pd.DataFrame:
     """	
-=======
-
-def extract_signal_quality_features(
-    df_ppg: pd.DataFrame,
-    df_acc: pd.DataFrame,
-    ppg_config: PulseRateConfig,
-    acc_config: PulseRateConfig,
-) -> pd.DataFrame:
-    """
->>>>>>> 6f42326b
     Extract signal quality features from the PPG signal.
     The features are extracted from the temporal and spectral domain of the PPG signal.
     The temporal domain features include variance, mean, median, kurtosis, skewness, signal-to-noise ratio, and autocorrelation.
@@ -86,7 +67,6 @@
     )  # Start time of the window is relative to the first datapoint in the PPG data
     ppg_values_windowed = ppg_windowed[:, :, idx_ppg]
 
-<<<<<<< HEAD
     df_features = pd.DataFrame(start_time_ppg, columns=[DataColumns.TIME])
 
     if df_acc is not None and acc_config is not None:
@@ -110,21 +90,6 @@
         # Combine the accelerometer feature with the previously computed features
         df_features = pd.concat([df_features, df_accelerometer_feature], axis=1)
 
-=======
-    acc_windowed_colnames = [DataColumns.TIME] + acc_config.accelerometer_colnames
-    acc_windowed = tabulate_windows(
-        df=df_acc,
-        columns=acc_windowed_colnames,
-        window_length_s=acc_config.window_length_s,
-        window_step_length_s=acc_config.window_step_length_s,
-        fs=acc_config.sampling_frequency,
-    )
-
-    # Extract data from the windowed accelerometer signal
-    extractor = WindowedDataExtractor(acc_windowed_colnames)
-    idx_acc = extractor.get_slice(acc_config.accelerometer_colnames)
-    acc_values_windowed = acc_windowed[:, :, idx_acc]
->>>>>>> 6f42326b
 
     # Compute features of the temporal domain of the PPG signal
     df_temporal_features = extract_temporal_domain_features(
@@ -143,30 +108,11 @@
 
     # Combine the spectral features with the previously computed temporal features
     df_features = pd.concat([df_features, df_spectral_features], axis=1)
-<<<<<<< HEAD
-=======
-
-    # Compute periodicity feature of the accelerometer signal
-    df_accelerometer_feature = extract_accelerometer_feature(
-        acc_values_windowed, ppg_values_windowed, acc_config
-    )
-
-    # Combine the accelerometer feature with the previously computed features
-    df_features = pd.concat([df_features, df_accelerometer_feature], axis=1)
->>>>>>> 6f42326b
 
     return df_features
 
 
-<<<<<<< HEAD
 def signal_quality_classification(df: pd.DataFrame, config: PulseRateConfig, clf_package: ClassifierPackage) -> pd.DataFrame:
-=======
-def signal_quality_classification(
-    df: pd.DataFrame,
-    config: PulseRateConfig,
-    full_path_to_classifier_package: str | Path,
-) -> pd.DataFrame:
->>>>>>> 6f42326b
     """
     Classify the signal quality of the PPG signal using a logistic regression classifier. A probability close to 1 indicates a high-quality signal, while a probability close to 0 indicates a low-quality signal.
     The classifier is trained on features extracted from the PPG signal. The features are extracted using the extract_signal_quality_features function.
@@ -187,13 +133,7 @@
     df_sqa pd.DataFrame
         The DataFrame containing the PPG signal quality predictions (both probabilities of the PPG signal quality classification and the accelerometer label based on the threshold).
     """
-<<<<<<< HEAD
     # Set classifier
-=======
-    clf_package = ClassifierPackage.load(
-        full_path_to_classifier_package
-    )  # Load the classifier package
->>>>>>> 6f42326b
     clf = clf_package.classifier  # Load the logistic regression classifier
 
     # Apply scaling to relevant columns
@@ -203,7 +143,6 @@
 
     # Make predictions for PPG signal quality assessment, and assign the probabilities to the DataFrame and drop the features
     df[DataColumns.PRED_SQA_PROBA] = clf.predict_proba(scaled_features)[:, 0]
-<<<<<<< HEAD
     keep_cols = [DataColumns.TIME, DataColumns.PRED_SQA_PROBA]
 
     if DataColumns.ACC_POWER_RATIO in df.columns:
@@ -211,17 +150,6 @@
         keep_cols += [DataColumns.PRED_SQA_ACC_LABEL]
         
     return df[keep_cols]
-=======
-    df[DataColumns.PRED_SQA_ACC_LABEL] = (
-        df[DataColumns.ACC_POWER_RATIO] < config.threshold_sqa_accelerometer
-    ).astype(
-        int
-    )  # Assign accelerometer label to the DataFrame based on the threshold
->>>>>>> 6f42326b
-
-    return df[
-        [DataColumns.TIME, DataColumns.PRED_SQA_PROBA, DataColumns.PRED_SQA_ACC_LABEL]
-    ]  # Return only the relevant columns, namely the predicted probabilities for the PPG signal quality and the accelerometer label
 
 
 def estimate_pulse_rate(
@@ -247,7 +175,6 @@
 
     # Extract NumPy arrays for faster operations
     ppg_post_prob = df_sqa[DataColumns.PRED_SQA_PROBA].to_numpy()
-<<<<<<< HEAD
 
     if DataColumns.PRED_SQA_ACC_LABEL in df_sqa.columns:
         acc_label = df_sqa[DataColumns.PRED_SQA_ACC_LABEL].to_numpy()
@@ -258,19 +185,6 @@
     time_idx = df_ppg_preprocessed.columns.get_loc(DataColumns.TIME) # Get the index of the time column
     ppg_idx = df_ppg_preprocessed.columns.get_loc(DataColumns.PPG) # Get the index of the PPG column
     
-=======
-    acc_label = df_sqa.loc[
-        :, DataColumns.PRED_SQA_ACC_LABEL
-    ].to_numpy()  # Adjust later in data columns to get the correct label, should be first intergrated in feature extraction and classification
-    ppg_preprocessed = df_ppg_preprocessed.values
-    time_idx = df_ppg_preprocessed.columns.get_loc(
-        DataColumns.TIME
-    )  # Get the index of the time column
-    ppg_idx = df_ppg_preprocessed.columns.get_loc(
-        DataColumns.PPG
-    )  # Get the index of the PPG column
-
->>>>>>> 6f42326b
     # Assign window-level probabilities to individual samples
     sqa_label = assign_sqa_label(
         ppg_post_prob, config, acc_label
