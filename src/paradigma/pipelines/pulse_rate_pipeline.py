from pathlib import Path
from typing import List

import numpy as np
import pandas as pd
from scipy.signal import welch
from scipy.signal.windows import hamming, hann

from paradigma.classification import ClassifierPackage
from paradigma.config import PulseRateConfig
from paradigma.constants import DataColumns
from paradigma.feature_extraction import (
    compute_auto_correlation,
    compute_dominant_frequency,
    compute_relative_power,
    compute_signal_to_noise_ratio,
    compute_spectral_entropy,
    compute_statistics,
)
from paradigma.pipelines.pulse_rate_utils import (
    assign_sqa_label,
    extract_pr_from_segment,
    extract_pr_segments,
)
from paradigma.segmenting import WindowedDataExtractor, tabulate_windows
from paradigma.util import aggregate_parameter


def extract_signal_quality_features(
    df_ppg: pd.DataFrame,
    df_acc: pd.DataFrame,
    ppg_config: PulseRateConfig,
    acc_config: PulseRateConfig,
) -> pd.DataFrame:
    """
    Extract signal quality features from the PPG signal.
    The features are extracted from the temporal and spectral domain of the PPG signal.
    The temporal domain features include variance, mean, median, kurtosis, skewness, signal-to-noise ratio, and autocorrelation.
    The spectral domain features include the dominant frequency, relative power, spectral entropy.

    Parameters
    ----------
    df_ppg : pd.DataFrame
        The DataFrame containing the PPG signal.
    df_acc : pd.DataFrame
        The DataFrame containing the accelerometer signal.
    ppg_config: PulseRateConfig
        The configuration for the signal quality feature extraction of the PPG signal.
    acc_config: PulseRateConfig
        The configuration for the signal quality feature extraction of the accelerometer signal.

    Returns
    -------
    df_features : pd.DataFrame
        The DataFrame containing the extracted signal quality features.

    """
    # Group sequences of timestamps into windows
    ppg_windowed_colnames = [DataColumns.TIME, ppg_config.ppg_colname]
    ppg_windowed = tabulate_windows(
<<<<<<< HEAD
        df=df_ppg, 
        columns=ppg_windowed_colnames,
=======
        df=df_ppg,
        columns=ppg_windowed_cols,
>>>>>>> a47ff03a
        window_length_s=ppg_config.window_length_s,
        window_step_length_s=ppg_config.window_step_length_s,
        fs=ppg_config.sampling_frequency,
    )

    # Extract data from the windowed PPG signal
    extractor = WindowedDataExtractor(ppg_windowed_colnames)
    idx_time = extractor.get_index(DataColumns.TIME)
    idx_ppg = extractor.get_index(ppg_config.ppg_colname)
    start_time_ppg = np.min(
        ppg_windowed[:, :, idx_time], axis=1
    )  # Start time of the window is relative to the first datapoint in the PPG data
    ppg_values_windowed = ppg_windowed[:, :, idx_ppg]

    acc_windowed_colnames = [DataColumns.TIME] + acc_config.accelerometer_colnames
    acc_windowed = tabulate_windows(
        df=df_acc,
        columns=acc_windowed_colnames,
        window_length_s=acc_config.window_length_s,
        window_step_length_s=acc_config.window_step_length_s,
        fs=acc_config.sampling_frequency,
    )

    # Extract data from the windowed accelerometer signal
    extractor = WindowedDataExtractor(acc_windowed_colnames)
    idx_acc = extractor.get_slice(acc_config.accelerometer_colnames)
    acc_values_windowed = acc_windowed[:, :, idx_acc]

    df_features = pd.DataFrame(start_time_ppg, columns=[DataColumns.TIME])
    # Compute features of the temporal domain of the PPG signal
    df_temporal_features = extract_temporal_domain_features(
        ppg_values_windowed,
        ppg_config,
        quality_stats=["var", "mean", "median", "kurtosis", "skewness"],
    )

    # Combine temporal features with the start time
    df_features = pd.concat([df_features, df_temporal_features], axis=1)

    # Compute features of the spectral domain of the PPG signal
    df_spectral_features = extract_spectral_domain_features(
        ppg_values_windowed, ppg_config
    )

    # Combine the spectral features with the previously computed temporal features
    df_features = pd.concat([df_features, df_spectral_features], axis=1)

    # Compute periodicity feature of the accelerometer signal
    df_accelerometer_feature = extract_accelerometer_feature(
        acc_values_windowed, ppg_values_windowed, acc_config
    )

    # Combine the accelerometer feature with the previously computed features
    df_features = pd.concat([df_features, df_accelerometer_feature], axis=1)

    return df_features


def signal_quality_classification(
    df: pd.DataFrame,
    config: PulseRateConfig,
    full_path_to_classifier_package: str | Path,
) -> pd.DataFrame:
    """
    Classify the signal quality of the PPG signal using a logistic regression classifier. A probability close to 1 indicates a high-quality signal, while a probability close to 0 indicates a low-quality signal.
    The classifier is trained on features extracted from the PPG signal. The features are extracted using the extract_signal_quality_features function.
    The accelerometer signal is used to determine the signal quality based on the power ratio of the accelerometer signal and returns a binary label based on a threshold.
    A value of 1 on the indicates no/minor periodic motion influence of the accelerometer on the PPG signal, 0 indicates major periodic motion influence.

    Parameters
    ----------
    df : pd.DataFrame
        The DataFrame containing the PPG features and the accelerometer feature for signal quality classification.
    config : PulseRateConfig
        The configuration for the signal quality classification.
    full_path_to_classifier_package : str | Path
        The path to the directory containing the classifier.

    Returns
    -------
    df_sqa pd.DataFrame
        The DataFrame containing the PPG signal quality predictions (both probabilities of the PPG signal quality classification and the accelerometer label based on the threshold).
    """
    clf_package = ClassifierPackage.load(
        full_path_to_classifier_package
    )  # Load the classifier package
    clf = clf_package.classifier  # Load the logistic regression classifier

    # Apply scaling to relevant columns
    scaled_features = clf_package.transform_features(
        df.loc[:, clf.feature_names_in]
    )  # Apply scaling to the features

    # Make predictions for PPG signal quality assessment, and assign the probabilities to the DataFrame and drop the features
    df[DataColumns.PRED_SQA_PROBA] = clf.predict_proba(scaled_features)[:, 0]
    df[DataColumns.PRED_SQA_ACC_LABEL] = (
        df[DataColumns.ACC_POWER_RATIO] < config.threshold_sqa_accelerometer
    ).astype(
        int
    )  # Assign accelerometer label to the DataFrame based on the threshold

    return df[
        [DataColumns.TIME, DataColumns.PRED_SQA_PROBA, DataColumns.PRED_SQA_ACC_LABEL]
    ]  # Return only the relevant columns, namely the predicted probabilities for the PPG signal quality and the accelerometer label


def estimate_pulse_rate(
    df_sqa: pd.DataFrame, df_ppg_preprocessed: pd.DataFrame, config: PulseRateConfig
) -> pd.DataFrame:
    """
    Estimate the pulse rate from the PPG signal using the time-frequency domain method.

    Parameters
    ----------
    df_sqa : pd.DataFrame
        The DataFrame containing the signal quality assessment predictions.
    df_ppg_preprocessed : pd.DataFrame
        The DataFrame containing the preprocessed PPG signal.
    config : PulseRateConfig
        The configuration for the pulse rate estimation.

    Returns
    -------
    df_pr : pd.DataFrame
        The DataFrame containing the pulse rate estimations.
    """

    # Extract NumPy arrays for faster operations
    ppg_post_prob = df_sqa[DataColumns.PRED_SQA_PROBA].to_numpy()
    acc_label = df_sqa.loc[
        :, DataColumns.PRED_SQA_ACC_LABEL
    ].to_numpy()  # Adjust later in data columns to get the correct label, should be first intergrated in feature extraction and classification
    ppg_preprocessed = df_ppg_preprocessed.values
    time_idx = df_ppg_preprocessed.columns.get_loc(
        DataColumns.TIME
    )  # Get the index of the time column
    ppg_idx = df_ppg_preprocessed.columns.get_loc(
        DataColumns.PPG
    )  # Get the index of the PPG column

    # Assign window-level probabilities to individual samples
    sqa_label = assign_sqa_label(
        ppg_post_prob, config, acc_label
    )  # assigns a signal quality label to every individual data point
    v_start_idx, v_end_idx = extract_pr_segments(
        sqa_label, config.min_pr_samples
    )  # extracts pulse rate segments based on the SQA label

    v_pr_rel = np.array([])
    t_pr_rel = np.array([])

    edge_add = (
        2 * config.sampling_frequency
    )  # Add 2s on both sides of the segment for PR estimation
    step_size = config.pr_est_samples  # Step size for PR estimation

    # Estimate the maximum size for preallocation
    valid_segments = (v_start_idx >= edge_add) & (
        v_end_idx <= len(ppg_preprocessed) - edge_add
    )  # check if the segments are valid, e.g. not too close to the edges (2s)
    valid_start_idx = v_start_idx[valid_segments]  # get the valid start indices
    valid_end_idx = v_end_idx[valid_segments]  # get the valid end indices
    max_size = np.sum(
        (valid_end_idx - valid_start_idx) // step_size
    )  # maximum size for preallocation

    # Preallocate arrays
    v_pr_rel = np.empty(max_size, dtype=float)
    t_pr_rel = np.empty(max_size, dtype=float)

    # Track current position
    pr_pos = 0

    for start_idx, end_idx in zip(valid_start_idx, valid_end_idx):
        # Extract extended PPG segment
        extended_ppg_segment = ppg_preprocessed[
            start_idx - edge_add : end_idx + edge_add, ppg_idx
        ]

        # Estimate pulse rate
        pr_est = extract_pr_from_segment(
            extended_ppg_segment,
            config.tfd_length,
            config.sampling_frequency,
            config.kern_type,
            config.kern_params,
        )
        n_pr = len(pr_est)  # Number of pulse rate estimates
        end_idx_time = (
            n_pr * step_size + start_idx
        )  # Calculate end index for time, different from end_idx since it is always a multiple of step_size, while end_idx is not

        # Extract relative time for PR estimates
        pr_time = ppg_preprocessed[start_idx:end_idx_time:step_size, time_idx]

        # Insert into preallocated arrays
        v_pr_rel[pr_pos : pr_pos + n_pr] = pr_est
        t_pr_rel[pr_pos : pr_pos + n_pr] = pr_time
        pr_pos += n_pr

    df_pr = pd.DataFrame({"time": t_pr_rel, "pulse_rate": v_pr_rel})

    return df_pr


def aggregate_pulse_rate(
    pr_values: np.ndarray, aggregates: List[str] = ["mode", "99p"]
) -> dict:
    """
    Aggregate the pulse rate estimates using the specified aggregation methods.

    Parameters
    ----------
    pr_values : np.ndarray
        The array containing the pulse rate estimates
    aggregates : List[str]
        The list of aggregation methods to be used for the pulse rate estimates. The default is ['mode', '99p'].

    Returns
    -------
    aggregated_results : dict
        The dictionary containing the aggregated results of the pulse rate estimates.
    """
    # Initialize the dictionary for the aggregated results
    aggregated_results = {}

    # Initialize the dictionary for the aggregated results with the metadata
    aggregated_results = {
        "metadata": {"nr_pr_est": len(pr_values)},
        "pr_aggregates": {},
    }
    for aggregate in aggregates:
        aggregated_results["pr_aggregates"][f"{aggregate}_{DataColumns.PULSE_RATE}"] = (
            aggregate_parameter(pr_values, aggregate)
        )

    return aggregated_results


def extract_temporal_domain_features(
    ppg_windowed: np.ndarray,
    config: PulseRateConfig,
    quality_stats: List[str] = ["mean", "std"],
) -> pd.DataFrame:
    """
    Compute temporal domain features for the ppg signal. The features are added to the dataframe. Therefore the original dataframe is modified, and the modified dataframe is returned.

    Parameters
    ----------
    ppg_windowed: np.ndarray
        The dataframe containing the windowed accelerometer signal

    config: PulseRateConfig
        The configuration object containing the parameters for the feature extraction

    quality_stats: list, optional
        The statistics to be computed for the gravity component of the accelerometer signal (default: ['mean', 'std'])

    Returns
    -------
    pd.DataFrame
        The dataframe with the added temporal domain features.
    """

    feature_dict = {}
    for stat in quality_stats:
        feature_dict[stat] = compute_statistics(ppg_windowed, stat, abs_stats=True)

    feature_dict["signal_to_noise"] = compute_signal_to_noise_ratio(ppg_windowed)
    feature_dict["auto_corr"] = compute_auto_correlation(
        ppg_windowed, config.sampling_frequency
    )
    return pd.DataFrame(feature_dict)


def extract_spectral_domain_features(
    ppg_windowed: np.ndarray,
    config: PulseRateConfig,
) -> pd.DataFrame:
    """
    Calculate the spectral features (dominant frequency, relative power, and spectral entropy)
    for each segment of a PPG signal using a single Welch's method computation. The features are added to the dataframe.
    Therefore the original dataframe is modified, and the modified dataframe is returned.

    Parameters
    ----------
    ppg_windowed: np.ndarray
        The dataframe containing the windowed ppg signal

    config: PulseRateConfig
        The configuration object containing the parameters for the feature extraction

    Returns
    -------
    pd.DataFrame
        The dataframe with the added spectral domain features.
    """
    d_features = {}

    window = hamming(config.window_length_welch, sym=True)

    n_samples_window = ppg_windowed.shape[1]

    freqs, psd = welch(
        ppg_windowed,
        fs=config.sampling_frequency,
        window=window,
        noverlap=config.overlap_welch_window,
        nfft=max(256, 2 ** int(np.log2(n_samples_window))),
        detrend=False,
        axis=1,
    )

    # Calculate each feature using the computed PSD and frequency array
    d_features["f_dom"] = compute_dominant_frequency(freqs, psd)
    d_features["rel_power"] = compute_relative_power(freqs, psd, config)
    d_features["spectral_entropy"] = compute_spectral_entropy(psd, n_samples_window)

    return pd.DataFrame(d_features)


def extract_acc_power_feature(
    f1: np.ndarray, PSD_acc: np.ndarray, f2: np.ndarray, PSD_ppg: np.ndarray
) -> np.ndarray:
    """
    Extract the accelerometer power feature in the PPG frequency range.

    Parameters
    ----------
    f1: np.ndarray
        The frequency bins of the accelerometer signal.
    PSD_acc: np.ndarray
        The power spectral density of the accelerometer signal.
    f2: np.ndarray
        The frequency bins of the PPG signal.
    PSD_ppg: np.ndarray
        The power spectral density of the PPG signal.

    Returns
    -------
    np.ndarray
        The accelerometer power feature in the PPG frequency range
    """

    # Find the index of the maximum PSD value in the PPG signal
    max_PPG_psd_idx = np.argmax(PSD_ppg, axis=1)
    max_PPG_freq_psd = f2[max_PPG_psd_idx]

    # Find the neighboring indices of the maximum PSD value in the PPG signal
    df_idx = np.column_stack(
        (max_PPG_psd_idx - 1, max_PPG_psd_idx, max_PPG_psd_idx + 1)
    )

    # Find the index of the closest frequency in the accelerometer signal to the first harmonic of the PPG frequency
    corr_acc_psd_fh_idx = np.argmin(np.abs(f1[:, None] - max_PPG_freq_psd * 2), axis=0)
    fh_idx = np.column_stack(
        (corr_acc_psd_fh_idx - 1, corr_acc_psd_fh_idx, corr_acc_psd_fh_idx + 1)
    )

    # Compute the power in the ranges corresponding to the PPG frequency
    acc_power_PPG_range = np.trapz(
        PSD_acc[np.arange(PSD_acc.shape[0])[:, None], df_idx], f1[df_idx], axis=1
    ) + np.trapz(
        PSD_acc[np.arange(PSD_acc.shape[0])[:, None], fh_idx], f1[fh_idx], axis=1
    )

    # Compute the total power across the entire frequency range
    acc_power_total = np.trapz(PSD_acc, f1)

    # Compute the power ratio of the accelerometer signal in the PPG frequency range
    acc_power_ratio = acc_power_PPG_range / acc_power_total

    return acc_power_ratio


def extract_accelerometer_feature(
    acc_windowed: np.ndarray, ppg_windowed: np.ndarray, config: PulseRateConfig
) -> pd.DataFrame:
    """
    Extract accelerometer features from the accelerometer signal in the PPG frequency range.

    Parameters
    ----------
    acc_windowed: np.ndarray
        The dataframe containing the windowed accelerometer signal

    ppg_windowed: np.ndarray
        The dataframe containing the corresponding windowed ppg signal

    config: PulseRateConfig
        The configuration object containing the parameters for the feature extraction

    Returns
    -------
    pd.DataFrame
        The dataframe with the relative power accelerometer feature.
    """

    if config.sensor not in ["imu", "ppg"]:
        raise ValueError("Sensor not recognized.")

    d_freq = {}
    d_psd = {}
    for sensor in ["imu", "ppg"]:
        config.set_sensor(sensor)

        if sensor == "imu":
            windows = acc_windowed
        else:
            windows = ppg_windowed

        window_type = hann(config.window_length_welch, sym=True)
        d_freq[sensor], d_psd[sensor] = welch(
            windows,
            fs=config.sampling_frequency,
            window=window_type,
            noverlap=config.overlap_welch_window,
            nfft=config.nfft,
            detrend=False,
            axis=1,
        )

    d_psd["imu"] = np.sum(d_psd["imu"], axis=2)  # Sum the PSDs of the three axes

    acc_power_ratio = extract_acc_power_feature(
        d_freq["imu"], d_psd["imu"], d_freq["ppg"], d_psd["ppg"]
    )

    return pd.DataFrame(acc_power_ratio, columns=["acc_power_ratio"])<|MERGE_RESOLUTION|>--- conflicted
+++ resolved
@@ -58,13 +58,8 @@
     # Group sequences of timestamps into windows
     ppg_windowed_colnames = [DataColumns.TIME, ppg_config.ppg_colname]
     ppg_windowed = tabulate_windows(
-<<<<<<< HEAD
-        df=df_ppg, 
+        df=df_ppg,
         columns=ppg_windowed_colnames,
-=======
-        df=df_ppg,
-        columns=ppg_windowed_cols,
->>>>>>> a47ff03a
         window_length_s=ppg_config.window_length_s,
         window_step_length_s=ppg_config.window_step_length_s,
         fs=ppg_config.sampling_frequency,
