from pathlib import Path
from typing import List, Union
import numpy as np
import pandas as pd
from scipy import signal
from scipy.interpolate import interp1d

import tsdf
from paradigma.constants import DataColumns, TimeUnit
from paradigma.util import write_df_data, read_metadata
from paradigma.config import IMUConfig


def preprocess_imu_data(df: pd.DataFrame, config: IMUConfig, sensor: str) -> pd.DataFrame:
    """
    Preprocesses IMU data by renaming columns, transforming time units, resampling, and applying filters.

    Parameters
    ----------
    df : pd.DataFrame
        The DataFrame containing raw accelerometer and/or gyroscope data.
    config : IMUConfig
        Configuration object containing various settings, such as time column name, accelerometer and or gyroscope columns,
        filter settings, and sampling frequency.
    sensor: str
        Name of the sensor data to be preprocessed
        Options: accelerometer, gyroscope, both
    Returns
    -------
    pd.DataFrame
        The preprocessed accelerometer and or gyroscope data with the following transformations:
        - Renamed columns for accelerometer and gyroscope data.
        - Transformed time column to relative time in milliseconds.
        - Resampled data at the specified frequency.
        - Adjustments based on the specified `side_watch` (left/right).
        - Accelerometer data converted to the correct units, if necessary.
        - Filtered accelerometer data with high-pass and low-pass filtering applied.
    
    Notes
    -----
    - The function applies Butterworth filters to accelerometer data, both high-pass and low-pass.
    - The time column is converted from delta milliseconds to relative milliseconds.
    - Adjustments for the right-hand side watch are made by flipping the signs of specific columns.
    - If the accelerometer data is in 'm/s^2', it will be converted from 'g' to 'm/s^2' using gravity's constant (9.81 m/s^2).
    """
    
    # Convert to relative seconds from delta milliseconds
    df[DataColumns.TIME] = transform_time_array(
        time_array=df[DataColumns.TIME],
        scale_factor=1000, 
        input_unit_type = TimeUnit.DIFFERENCE_MS,
        output_unit_type = TimeUnit.RELATIVE_MS)
    
    # Extract sensor column
    if sensor == 'accelerometer':
        cols_values = config.accelerometer_cols
    elif sensor == 'gyroscope':
        cols_values = config.gyroscope_cols
    elif sensor == 'both':
        cols_values = config.accelerometer_cols + config.gyroscope_cols
    else:
        raise('Sensor should be either accelerometer, gyroscope, or both')
        
    # Resample the data to the specified frequency
    df = resample_data(
        df=df,
        time_column=DataColumns.TIME,
        time_unit_type=TimeUnit.RELATIVE_MS,
        values_column_names = cols_values,
        resampling_frequency=config.sampling_frequency)
    
    if sensor in ['gyroscope', 'both']:
        # Flip signs for right-side watch
        if config.side_watch == 'right':
            df[DataColumns.GYROSCOPE_Y] *= -1
            df[DataColumns.GYROSCOPE_Z] *= -1

    if sensor in ['accelerometer', 'both']:

        # Flip signs for right-side watch
        if config.side_watch == 'right':
            df[DataColumns.ACCELEROMETER_X] *= -1

        # Convert accelerometer data to correct units if necessary
        if config.acceleration_units == 'm/s^2':
            df[config.accelerometer_cols] /= 9.81
        
        # Extract accelerometer data for filtering
        accel_data = df[config.accelerometer_cols].values

        # Define filter configurations for high-pass and low-pass
        filter_renaming_configs = {
        "hp": {"result_columns": config.accelerometer_cols, "replace_original": True},
        "lp": {"result_columns": [f'{col}_grav' for col in config.accelerometer_cols], "replace_original": False},
        }

        # Apply filters in a loop
        for passband, filter_config in filter_renaming_configs.items():
            filtered_data = butterworth_filter(
            data=accel_data,
            order=config.filter_order,
            cutoff_frequency=config.lower_cutoff_frequency,
            passband=passband,
            sampling_frequency=config.sampling_frequency,
            )

            # Replace or add new columns based on configuration
            df[filter_config["result_columns"]] = filtered_data

        cols_values += config.gravity_cols

    df = df[[config.time_colname, *cols_values]]

    return df


def preprocess_imu_data_io(input_path: Union[str, Path], output_path: Union[str, Path], config: IMUConfig, sensor: str) -> None:

    # Load data
    metadata_time, metadata_values = read_metadata(str(input_path), str(config.meta_filename),
                                                    str(config.time_filename), str(config.values_filename))
    df = tsdf.load_dataframe_from_binaries([metadata_time, metadata_values], tsdf.constants.ConcatenationType.columns)

    # Rename columns
    df = df.rename(columns={f'rotation_{a}': f'gyroscope_{a}' for a in ['x', 'y', 'z']})
    df = df.rename(columns={f'acceleration_{a}': f'accelerometer_{a}' for a in ['x', 'y', 'z']})

    # Apply scale factors 
    df[list(config.d_channels_imu.keys())] *= metadata_values.scale_factors

    # Preprocess data
    df = preprocess_imu_data(df=df, config=config, sensor=sensor)

    # Store data
    for sensor, units in zip(['accelerometer', 'gyroscope'], ['g', config.rotation_units]):
<<<<<<< HEAD
        if any(sensor in col for col in df.columns):
            df_sensor = df[[config.time_colname] + [x for x in df.columns if sensor in x]]
=======
        df_sensor = df[[DataColumns.TIME] + [x for x in df.columns if sensor in x]]
>>>>>>> fa3b5a70

            metadata_values.channels = [x for x in df.columns if sensor in x]
            metadata_values.units = list(np.repeat(units, len(metadata_values.channels)))
            metadata_values.scale_factors = []
            metadata_values.file_name = f'{sensor}_values.bin'

            metadata_time.file_name = f'{sensor}_time.bin'
            metadata_time.units = ['time_relative_ms']

            write_df_data(metadata_time, metadata_values, output_path, f'{sensor}_meta.json', df_sensor)


def transform_time_array(
    time_array: pd.Series,
    scale_factor: float,
    input_unit_type: str,
    output_unit_type: str,
    start_time: float = 0.0,
) -> np.ndarray:
    """
    Transforms the time array to relative time (when defined in delta time) and scales the values.

    Parameters
    ----------
    time_array : pd.Series
        The time array in milliseconds to transform.
    scale_factor : float
        The scale factor to apply to the time array.
    input_unit_type : str
        The time unit type of the input time array. Raw PPP data was in `TimeUnit.DIFFERENCE_MS`.
    output_unit_type : str
        The time unit type of the output time array. The processing is often done in `TimeUnit.RELATIVE_MS`.
    start_time : float, optional
        The start time of the time array in UNIX milliseconds (default is 0.0)

    Returns
    -------
    np.ndarray
        The transformed time array in milliseconds, with the specified time unit type.

    Notes
    -----
    - The function handles different time units (`TimeUnit.DIFFERENCE_MS`, `TimeUnit.ABSOLUTE_MS`, `TimeUnit.RELATIVE_MS`).
    - The transformation allows for scaling of the time array, converting between time unit types (e.g., relative, absolute, or difference).
    - When converting to `TimeUnit.RELATIVE_MS`, the function calculates the relative time starting from the provided or default start time.
    """
    # Scale time array and transform to relative time (`TimeUnit.RELATIVE_MS`) 
    if input_unit_type == TimeUnit.DIFFERENCE_MS:
    # Convert a series of differences into cumulative sum to reconstruct original time series.
        time_array = np.cumsum(np.double(time_array)) / scale_factor
    elif input_unit_type == TimeUnit.ABSOLUTE_MS:
        # Set the start time if not provided.
        if np.isclose(start_time, 0.0, rtol=1e-09, atol=1e-09):
            start_time = time_array[0]
        # Convert absolute time stamps into a time series relative to start_time.
        time_array = (time_array - start_time) / scale_factor
    elif input_unit_type == TimeUnit.RELATIVE_MS:
        # Scale the relative time series as per the scale_factor.
        time_array = time_array / scale_factor

    # Transform the time array from `TimeUnit.RELATIVE_MS` to the specified time unit type
    if output_unit_type == TimeUnit.ABSOLUTE_MS:
        # Converts time array to absolute time by adding the start time to each element.
        time_array = time_array + start_time
    elif output_unit_type == TimeUnit.DIFFERENCE_MS:
        # Creates a new array starting with 0, followed by the differences between consecutive elements.
        time_array = np.diff(np.insert(time_array, 0, start_time))
    elif output_unit_type == TimeUnit.RELATIVE_MS:
        # The array is already in relative format, do nothing.
        pass
    return time_array


def resample_data(
    df: pd.DataFrame,
    time_column : str,
    time_unit_type: str,
    values_column_names: List[str],
    resampling_frequency: int,
    start_time: float = 0.0,
) -> pd.DataFrame:
    """
    Resamples IMU data to the specified frequency, scaling values before resampling.

    This function takes in sensor data, scales the data if scale factors are provided,
    and resamples the data to a specified frequency using cubic interpolation.

    Parameters
    ----------
    df : pd.DataFrame
        The input DataFrame containing the sensor data.
    time_column : str
        The name of the column containing the time data.
    time_unit_type : str
        The time unit type of the time array. This should be 'relative_ms' or 'absolute_ms'.
    values_column_names : List[str]
        A list of column names that should be resampled.
    resampling_frequency : int
        The frequency to which the data should be resampled (in Hz).
    start_time : float, optional
        The start time of the time array, used for absolute time formats. Default is 0.0.

    Returns
    -------
    pd.DataFrame
        A DataFrame with the resampled data, where each column contains resampled values.
        The time column will reflect the new resampling frequency.

    Raises
    ------
    ValueError
        If the time array is not strictly increasing.
        If the start_time is missing when using absolute time format.

    Notes
    -----
    The function uses cubic interpolation to resample the data to the specified frequency.
    It requires the input time array to be strictly increasing.
    """
    # Validate that start_time is provided if time_unit_type is 'absolute_ms'
    if time_unit_type == TimeUnit.ABSOLUTE_MS and start_time == 0.0:
        raise ValueError("start_time is required for absolute time format")

    # Extract time and values from DataFrame
    time_abs_array = np.array(df[time_column])
    values_array = np.array(df[values_column_names])

    # Ensure the time array is strictly increasing
    if not np.all(np.diff(time_abs_array) > 0):
        raise ValueError("time_abs_array is not strictly increasing")

    # Resample the time data using the specified frequency
    t_resampled = np.arange(start_time, time_abs_array[-1], 1 / resampling_frequency)
    
    # Interpolate the data using cubic interpolation
    interpolator = interp1d(time_abs_array, values_array, axis=0, kind="cubic")
    resampled_values = interpolator(t_resampled)

    # Create a DataFrame with the resampled data
    df_resampled = pd.DataFrame(resampled_values, columns=values_column_names)
    df_resampled[time_column] = t_resampled

    # Return the DataFrame with columns in the correct order
    return df_resampled[[time_column] + values_column_names]


def butterworth_filter(
    data: np.ndarray,
    order: int,
    cutoff_frequency: Union[float, List[float]],
    passband: str,
    sampling_frequency: int,
):
    """
    Applies a Butterworth filter to 1D or 2D sensor data.

    This function applies a low-pass, high-pass, or band-pass Butterworth filter to the 
    input data. The filter is designed using the specified order, cutoff frequency, 
    and passband type. The function can handle both 1D and 2D data arrays.

    Parameters
    ----------
    data : np.ndarray
        The sensor data to be filtered. Can be 1D (e.g., a single signal) or 2D 
        (e.g., multi-axis sensor data).
    order : int
        The order of the Butterworth filter. Higher values result in a steeper roll-off.
    cutoff_frequency : float or List[float]
        The cutoff frequency (or frequencies) for the filter. For a low-pass or high-pass filter, 
        this is a single float. For a band-pass filter, this should be a list of two floats, 
        specifying the lower and upper cutoff frequencies.
    passband : str
        The type of passband to apply. Options are:
        - 'hp' : high-pass filter
        - 'lp' : low-pass filter
        - 'band' : band-pass filter
    sampling_frequency : int
        The sampling frequency of the data in Hz. This is used to normalize the cutoff frequency.

    Returns
    -------
    np.ndarray
        The filtered sensor data. The shape of the output is the same as the input data.

    Raises
    ------
    ValueError
        If the input data has more than two dimensions, or if an invalid passband is specified.

    Notes
    -----
    The function uses `scipy.signal.butter` to design the filter and `scipy.signal.sosfiltfilt`
    to apply it using second-order sections (SOS) to improve numerical stability.
    """
    # Design the filter using second-order sections (SOS)
    sos = signal.butter(
        N=order,
        Wn=cutoff_frequency,
        btype=passband,
        analog=False,
        fs=sampling_frequency,
        output="sos",
    )

    # Apply the filter to the data
    if data.ndim == 1:  # 1D data case
        return signal.sosfiltfilt(sos, data)
    elif data.ndim == 2:  # 2D data case
        return signal.sosfiltfilt(sos, data, axis=0)
    else:
        raise ValueError("Data must be either 1D or 2D.")
    <|MERGE_RESOLUTION|>--- conflicted
+++ resolved
@@ -133,12 +133,8 @@
 
     # Store data
     for sensor, units in zip(['accelerometer', 'gyroscope'], ['g', config.rotation_units]):
-<<<<<<< HEAD
         if any(sensor in col for col in df.columns):
-            df_sensor = df[[config.time_colname] + [x for x in df.columns if sensor in x]]
-=======
-        df_sensor = df[[DataColumns.TIME] + [x for x in df.columns if sensor in x]]
->>>>>>> fa3b5a70
+            df_sensor = df[[DataColumns.TIME] + [x for x in df.columns if sensor in x]]
 
             metadata_values.channels = [x for x in df.columns if sensor in x]
             metadata_values.units = list(np.repeat(units, len(metadata_values.channels)))
