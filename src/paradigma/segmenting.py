--- conflicted
+++ resolved
@@ -254,76 +254,7 @@
 
     return df
 
-<<<<<<< HEAD
-=======
-
-def categorize_segments(df, fs, format="timestamps", window_step_length_s=None):
-    """
-    Categorize segments based on their duration.
-
-    This function categorizes segments into four categories based on their duration
-    in seconds. The categories are defined as:
-    - Category 1: Segments shorter than 5 seconds
-    - Category 2: Segments between 5 and 10 seconds
-    - Category 3: Segments between 10 and 20 seconds
-    - Category 4: Segments longer than 20 seconds
-
-    The duration of each segment is calculated based on the sampling frequency and
-    the number of rows (data points) in the segment.
-
-    Parameters
-    ----------
-    df : pd.DataFrame
-        The input DataFrame containing the segment column with segment numbers.
-    config : object
-        A configuration object containing `sampling_frequency`.
-    format : str, optional
-        The format of the input data, either 'timestamps' or 'windows'.
-
-    Returns
-    -------
-    pd.Series
-        A Series containing the category for each segment:
-        - 'short' for segments < 5 seconds
-        - 'moderately_long' for segments between 5 and 10 seconds
-        - 'long' for segments between 10 and 20 seconds
-        - 'very_long' for segments > 20 seconds
-    """
-    if format == "windows" and window_step_length_s is None:
-        raise ValueError("Window step length must be provided for 'windows' format.")
-
-    # Define duration thresholds in seconds
-    d_max_duration = {"short": 5, "moderately_long": 10, "long": 20}
-
-    # Convert thresholds to rows if format is 'timestamps'
-    if format == "timestamps":
-        d_max_duration = {k: v * fs for k, v in d_max_duration.items()}
-
-    # Count rows per segment
-    segment_sizes = df[DataColumns.SEGMENT_NR].value_counts()
-
-    # Convert segment sizes to duration in seconds
-    if format == "windows":
-        segment_sizes *= window_step_length_s
-
-    # Group by the segment column and apply the categorization
-    def categorize(segment_size):
-        if segment_size < d_max_duration["short"]:
-            return "short"
-        elif segment_size < d_max_duration["moderately_long"]:
-            return "moderately_long"
-        elif segment_size < d_max_duration["long"]:
-            return "long"
-        else:
-            return "very_long"
-
-    # Apply categorization to the DataFrame
-    return (
-        df[DataColumns.SEGMENT_NR].map(segment_sizes).map(categorize).astype("category")
-    )
-
-
->>>>>>> a47ff03a
+
 class WindowedDataExtractor:
     """
     A utility class for extracting specific column indices and slices
