--- conflicted
+++ resolved
@@ -93,10 +93,7 @@
 # =========================
 .python-version  # pyenv
 __pypackages__/  # PEP 582
-<<<<<<< HEAD
-=======
 .ruff*
->>>>>>> 37f1c8fe
 
 # =========================
 # Web frameworks
