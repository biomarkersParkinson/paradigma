--- conflicted
+++ resolved
@@ -93,10 +93,7 @@
 # =========================
 .python-version  # pyenv
 __pypackages__/  # PEP 582
-<<<<<<< HEAD
-=======
 .ruff*
->>>>>>> b5bfb126
 
 # =========================
 # Web frameworks
