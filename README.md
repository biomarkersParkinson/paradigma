--- conflicted
+++ resolved
@@ -13,20 +13,6 @@
 ## Overview
 The Parkinson's disease Digital Markers (ParaDigMa) toolbox is a Python
 software package designed for processing real-life wrist sensor data
-<<<<<<< HEAD
-to extract digital measures of motor and non-motor signs of Parkinson's disease (PD).  
-
-Specifically, the toolbox is designed to process accelerometer, gyroscope and 
-photoplethysmography (PPG) signals, collected during passive monitoring in daily life. 
-It contains three data processing pipelines: (1) arm swing during gait, (2) tremor, 
-and (3) pulse rate. These pipelines are scientifically validated for their 
-use in persons with PD. Furthermore, the toolbox contains general functionalities for 
-signal processing and feature extraction, such as filtering, peak detection, and 
-spectral analysis.
-
-The toolbox is accompanied by a set of example scripts and notebooks for 
-each processing pipeline that demonstrate how to use the toolbox for extracting 
-=======
 to extract digital measures of motor and non-motor signs of Parkinson's disease (PD).
 
 Specifically, the toolbox is designed to process accelerometer, gyroscope and
@@ -39,7 +25,6 @@
 
 The toolbox is accompanied by a set of example scripts and notebooks for
 each processing pipeline that demonstrate how to use the toolbox for extracting
->>>>>>> 37f1c8fe
 digital measures. In addition, the toolbox is designed to be modular, enabling
 researchers to easily extend the toolbox with new algorithms and functionalities.
 
