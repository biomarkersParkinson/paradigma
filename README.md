<p align="center">
  <img src="https://raw.githubusercontent.com/biomarkersParkinson/paradigma/main/docs/source/_static/img/paradigma-logo-banner.png" alt="ParaDigMa logo"/>
</p>

| Badges | |
|:----:|----|
| **Packages and Releases** | [![Latest release](https://img.shields.io/github/release/biomarkersparkinson/paradigma.svg)](https://github.com/biomarkersparkinson/paradigma/releases/latest) [![PyPI](https://img.shields.io/pypi/v/paradigma.svg)](https://pypi.python.org/pypi/paradigma/)  [![Static Badge](https://img.shields.io/badge/RSD-paradigma-lib)](https://research-software-directory.org/software/paradigma) |
| **DOI** | [![DOI](https://zenodo.org/badge/DOI/10.5281/zenodo.13838392.svg)](https://doi.org/10.5281/zenodo.13838392) |
| **Build Status** | [![](https://img.shields.io/badge/python-3.11+-blue.svg)](https://www.python.org/downloads/) [![Build and test](https://github.com/biomarkersParkinson/paradigma/actions/workflows/build-and-test.yml/badge.svg)](https://github.com/biomarkersParkinson/paradigma/actions/workflows/build-and-test.yml) [![pages-build-deployment](https://github.com/biomarkersParkinson/paradigma/actions/workflows/pages/pages-build-deployment/badge.svg)](https://github.com/biomarkersParkinson/paradigma/actions/workflows/pages/pages-build-deployment) |
| **License** |  [![GitHub license](https://img.shields.io/github/license/biomarkersParkinson/paradigma)](https://github.com/biomarkersparkinson/paradigma/blob/main/LICENSE) |
<!-- | **Fairness** |  [![fair-software.eu](https://img.shields.io/badge/fair--software.eu-%E2%97%8F%20%20%E2%97%8F%20%20%E2%97%8F%20%20%E2%97%8F%20%20%E2%97%8F-green)](https://fair-software.eu) [![OpenSSF Best Practices](https://bestpractices.coreinfrastructure.org/projects/8083/badge)](https://www.bestpractices.dev/projects/8083) | --> 

## Overview
The Parkinson's disease Digital Markers (ParaDigMa) toolbox is a Python
software package designed for processing real-life wrist sensor data
to extract digital measures of motor and non-motor signs of Parkinson's disease (PD).  

Specifically, the toolbox is designed to process accelerometer, gyroscope and 
photoplethysmography (PPG) signals, collected during passive monitoring in daily life. 
It contains three data processing pipelines: (1) arm swing during gait, (2) tremor, 
and (3) pulse rate. These pipelines are scientifically validated for their 
use in persons with PD. Furthermore, the toolbox contains general functionalities for 
signal processing and feature extraction, such as filtering, peak detection, and 
spectral analysis.

The toolbox is accompanied by a set of example scripts and notebooks for 
each processing pipeline that demonstrate how to use the toolbox for extracting 
digital measures. In addition, the toolbox is designed to be modular, enabling
researchers to easily extend the toolbox with new algorithms and functionalities. 

## Features
The components of ParaDigMa are shown in the diagram below.

<p align="center">
  <img src="https://raw.githubusercontent.com/biomarkersParkinson/paradigma/main/docs/source/_static/img/pipeline-architecture.png" alt="Pipeline architeecture"/>
</p>
The three colored, shaded columns represent the individual pipelines. Processes of the pipelines are represented by blue ellipses, and input/output data by rectangular boxes. The input/output of each step is indicated by yellow horizontal bars denoting the type of data (e.g., 3. Extracted features). Arrows indicate the sequential order of the processes of the pipeline. <br/> <br/>
ParaDigMa can best be understood by categorizing the sequential processes:

| Process | Description |
| ---- | ---- |
| Preprocessing | Preparing raw sensor signals for further processing | 
| Feature extraction | Extracting features based on windowed sensor signals |
| Classification | Detecting segments of interest using validated classifiers (e.g., gait segments) | 
| Quantification | Extracting specific measures from the detected segments (e.g., arm swing measures) |
| Aggregation | Aggregating the measures over a specific time period (e.g., week-level aggregates) |

<br/>
ParaDigMa contains the following validated processing pipelines (each using the processes described above): 

| Pipeline | Input | Output classification | Output quantification | Output week-level aggregation | 
| ---- | ---- | ---- | ---- | ---- |
| **Arm swing during gait** | Wrist accelerometer and gyroscope data | Gait probability, gait without other arm activities probability | Arm swing range of motion (RoM) | Typical & maximum arm swing RoM | 
| **Tremor** | Wrist gyroscope data | Tremor probability | Tremor power | % tremor time, typical & maximum tremor power |   
| **Pulse rate** | Wrist PPG and accelerometer data | PPG signal quality | Pulse rate | Resting & maximum pulse rate | 

## Installation

The package is available in PyPI and requires [Python 3.11](https://www.python.org/downloads/) or higher. It can be installed using:

```bash
pip install paradigma
```

## Usage

### Tutorials & documentation
See our tutorials for example scripts on how to use the toolbox to extract digital measures from wrist sensor signals.
The API reference contains detailed documentation of all toolbox modules and functions.
The user guides provide additional information about specific topics (e.g. the required orientation of the wrist sensor).

### Sensor data requirements
The ParaDigMa toolbox is designed for the analysis of passive monitoring data collected using a wrist sensor in persons with PD. 

Specific requirements include: 
| Pipeline               | Sensor Configuration                                                                                                       | Context of Use                                                                                             |
|------------------------|--------------------------------------------------------------------------------------------------------------------------|------------------------------------------------------------------------------------------------------------|
| **All**               | - Sensor position: wrist-band on most or least affected side (validated for both, but different sensitivity for measuring disease progression for tremor and arm swing during gait).  <br> - Sensor orientation: orientation as described in [Coordinate System](https://biomarkersparkinson.github.io/paradigma/guides/coordinate_system.html). <br> - Timeframe: contiguous, strictly increasing timestamps. | - Population: persons with PD. <br> - Data collection protocol: passive monitoring in daily life. |
| **Arm swing during gait** | - Accelerometer: minimum sampling rate of 100 Hz, minimum range of ± 4 g. <br> - Gyroscope: minimum sampling rate of 100 Hz, minimum range of ± 1000 degrees/sec. | - Population: no walking aid, no severe dyskinesia in the watch-sided arm. <br> - Compliance: for weekly measures: at least three compliant days (with ≥10 hours of data between 8 am and 10 pm), and at least 2 minutes of arm swing. |
| **Tremor**            | - Gyroscope: minimum sampling rate of 100 Hz, minimum range of ± 1000 degrees/sec. | - Compliance: for weekly measures: at least three compliant days (with ≥10 hours of data between 8 am and 10 pm). |
| **Pulse rate**        | - PPG*: minimum sampling rate of 30 Hz, green LED. <br> - Accelerometer: minimum sampling rate of 100 Hz, minimum range of ± 4 g. | - Population: no rhythm disorders (e.g. atrial fibrillation, atrial flutter). <br> - Compliance: for weekly measures: minimum average of 12 hours of data per day. |

\* The processing of PPG signals is currently based on the blood volume pulse (arbitrary units) obtained from the Verily Study Watch, and we are currently testing the applicability of the pipeline to other PPG devices.

> [!WARNING]
> While the toolbox is designed to work on any wrist sensor device which fulfills the requirements, 
we have currently verified its performance on data from the Gait-up Physilog 4 (arm swing during gait & tremor) and the Verily Study Watch (all pipelines). Furthermore, the specifications above are the minimally validated requirements. For example, while ParaDigMa works with accelerometer and gyroscope data sampled at 50 Hz, its effect on subsequent processes has not been empirically validated. 
<br/>

We have included support for [TSDF](https://biomarkersparkinson.github.io/tsdf/) as format for loading and storing sensor data. TSDF enables efficient data storage with added metadata. However, ParaDigMa does not require a particular method of data storage and retrieval. Please see our tutorial [Data preparation](https://biomarkersparkinson.github.io/paradigma/tutorials/data_preparation.html) for examples of loading TSDF and other data formats into memory, and for preparing raw sensor data as input for the processing pipelines.

## Scientific validation

<<<<<<< HEAD
The pipelines were developed and validated using data from the Parkinson@Home Validation study [[Evers et al. 2020]](https://pmc.ncbi.nlm.nih.gov/articles/PMC7584982/) and the Personalized Parkinson Project [[Bloem et al. 2019]](https://pubmed.ncbi.nlm.nih.gov/31315608/). The following publications contain details and validation of the pipelines:
* [Post, E. et al. - Quantifying arm swing in Parkinson's disease: a method account for arm activities during free-living gait](https://doi.org/10.1186/s12984-025-01578-z)
* [Timmermans, N.A. et al. - A generalizable and open-source algorithm for real-life monitoring of tremor in Parkinson's disease](https://doi.org/10.1038/s41531-025-01056-2)
* [Veldkamp, K.I. et al. - Heart rate monitoring using wrist photoplethysmography in Parkinson disease: feasibility and relation with autonomic dysfunction](https://doi.org/10.1101/2025.08.15.25333751)
=======
The pipelines were developed and validated using data from the Parkinson@Home Validation study [[Evers et al. (2020)]](https://pmc.ncbi.nlm.nih.gov/articles/PMC7584982/) and the Personalized Parkinson Project [[Bloem et al. (2019)]](https://pubmed.ncbi.nlm.nih.gov/31315608/). The following publications contain details and validation of the pipelines:
* [Post, E. et al. (2025) - Quantifying arm swing in Parkinson's disease: a method account for arm activities during free-living gait](https://doi.org/10.1186/s12984-025-01578-z)
* [Timmermans, N.A. et al. (2025) - A generalizable and open-source algorithm for real-life monitoring of tremor in Parkinson's disease](https://doi.org/10.1038/s41531-025-01056-2)
* [Veldkamp, K.I. et al. (2025) - Heart rate monitoring using wrist photoplethysmography in Parkinson disease: feasibility and relation with autonomic dysfunction](https://doi.org/10.1101/2025.08.15.25333751)
>>>>>>> d2c17551

## Contributing

We welcome contributions! Please check out our [contributing guidelines](https://biomarkersparkinson.github.io/paradigma/contributing.html). 
Please note that this project is released with a [Code of Conduct](https://biomarkersparkinson.github.io/paradigma/conduct.html). By contributing to this project, you agree to abide by its terms.

## License

It is licensed under the terms of the Apache License 2.0 license. See [License](https://biomarkersparkinson.github.io/paradigma/license.html) for more details.

## Acknowledgements

The core team of ParaDigMa consists of Erik Post, Kars Veldkamp, Nienke Timmermans, Diogo Coutinho Soriano, Peter Kok, Vedran Kasalica and Luc Evers. 
Advisors to the project are Max Little, Jordan Raykov, Twan van Laarhoven, Hayriye Cagnan, and Bas Bloem. 
The initial release of ParaDigMa was funded by the Michael J Fox Foundation (grant #020425) and the Dutch Research Council (grant #ASDI.2020.060 & grant #2023.010).
ParaDigMa was created with [`cookiecutter`](https://cookiecutter.readthedocs.io/en/latest/) and the `py-pkgs-cookiecutter` [template](https://github.com/py-pkgs/py-pkgs-cookiecutter).

## Contact
Questions, issues or suggestions about ParaDigMa? Please reach out to paradigma@radboudumc.nl, or open an issue in the GitHub repository.<|MERGE_RESOLUTION|>--- conflicted
+++ resolved
@@ -91,17 +91,10 @@
 
 ## Scientific validation
 
-<<<<<<< HEAD
-The pipelines were developed and validated using data from the Parkinson@Home Validation study [[Evers et al. 2020]](https://pmc.ncbi.nlm.nih.gov/articles/PMC7584982/) and the Personalized Parkinson Project [[Bloem et al. 2019]](https://pubmed.ncbi.nlm.nih.gov/31315608/). The following publications contain details and validation of the pipelines:
-* [Post, E. et al. - Quantifying arm swing in Parkinson's disease: a method account for arm activities during free-living gait](https://doi.org/10.1186/s12984-025-01578-z)
-* [Timmermans, N.A. et al. - A generalizable and open-source algorithm for real-life monitoring of tremor in Parkinson's disease](https://doi.org/10.1038/s41531-025-01056-2)
-* [Veldkamp, K.I. et al. - Heart rate monitoring using wrist photoplethysmography in Parkinson disease: feasibility and relation with autonomic dysfunction](https://doi.org/10.1101/2025.08.15.25333751)
-=======
 The pipelines were developed and validated using data from the Parkinson@Home Validation study [[Evers et al. (2020)]](https://pmc.ncbi.nlm.nih.gov/articles/PMC7584982/) and the Personalized Parkinson Project [[Bloem et al. (2019)]](https://pubmed.ncbi.nlm.nih.gov/31315608/). The following publications contain details and validation of the pipelines:
 * [Post, E. et al. (2025) - Quantifying arm swing in Parkinson's disease: a method account for arm activities during free-living gait](https://doi.org/10.1186/s12984-025-01578-z)
 * [Timmermans, N.A. et al. (2025) - A generalizable and open-source algorithm for real-life monitoring of tremor in Parkinson's disease](https://doi.org/10.1038/s41531-025-01056-2)
 * [Veldkamp, K.I. et al. (2025) - Heart rate monitoring using wrist photoplethysmography in Parkinson disease: feasibility and relation with autonomic dysfunction](https://doi.org/10.1101/2025.08.15.25333751)
->>>>>>> d2c17551
 
 ## Contributing
 
