--- conflicted
+++ resolved
@@ -44,8 +44,4 @@
 
 ## v0.1.0 (15/08/2024)
 - First pre-release of `paradigma`!
-<<<<<<< HEAD
-- Initial implementation of gait and PPG feature extraction.
-=======
-- Initial implementation of gait and PPG feature extraction.
->>>>>>> 37f1c8fe
+- Initial implementation of gait and PPG feature extraction.