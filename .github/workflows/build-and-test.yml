--- conflicted
+++ resolved
@@ -56,31 +56,6 @@
       - name: Run pre-commit hooks
         run: poetry run pre-commit run --all-files --show-diff-on-failure
 
-<<<<<<< HEAD
-    - name: Install Poetry and project dependencies
-      run: |
-        python -m pip install --upgrade pip
-        python -m pip install poetry
-        poetry install
-
-    # Testing and checking
-    - name: Run tests
-      run: poetry run pytest
-
-    - name: Type check
-      run: poetry run pytype .
-
-    # Build the package
-    - name: Build the package
-      run: poetry build
-
-    - name: Archive build artifacts
-      uses: actions/upload-artifact@v4
-      if: github.ref == 'refs/heads/release'
-      with:
-        name: build-artifacts
-        path: dist/
-=======
       # Run tests
       - name: Run pytest
         run: poetry run pytest --maxfail=1 --disable-warnings -q
@@ -103,7 +78,6 @@
       # Build and archive documentation
       - name: Build documentation
         run: poetry run make html --directory docs
->>>>>>> a47ff03a
 
       - name: Archive documentation
         uses: actions/upload-artifact@v4
