--- conflicted
+++ resolved
@@ -21,12 +21,6 @@
       version: ${{ steps.get_version.outputs.version }}
 
     steps:
-<<<<<<< HEAD
-    - uses: actions/checkout@v4
-      with:
-        fetch-depth: 0
-        lfs: false  # Enable Git LFS support
-=======
       - uses: actions/checkout@v4
         with:
           fetch-depth: 0
@@ -56,7 +50,6 @@
       # Run pre-commit hooks (formatting, linting, YAML checks, etc.)
       - name: Run pre-commit hooks
         run: poetry run pre-commit run --all-files --show-diff-on-failure
->>>>>>> b5bfb126
 
       # Run tests
       - name: Run pytest
@@ -70,25 +63,12 @@
       - name: Build package
         run: poetry build
 
-<<<<<<< HEAD
-    # Install the Paradigma Jupyter kernel for notebooks
-    - name: Install Paradigma kernel
-      run: |
-        poetry run python -m ipykernel install --user --name=paradigma --display-name "paradigma (Poetry)"
-
-    # Testing and checking
-    - name: Test with pytest
-      run: poetry run pytest
-    - name: Type check
-      run: poetry run pytype .
-=======
       - name: Archive build artifacts
         uses: actions/upload-artifact@v4
         if: github.ref == 'refs/heads/release'
         with:
           name: build-artifacts
           path: dist/
->>>>>>> b5bfb126
 
       # Build and archive documentation
       - name: Build documentation
