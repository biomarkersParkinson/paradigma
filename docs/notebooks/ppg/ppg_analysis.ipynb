{
 "cells": [
  {
   "cell_type": "markdown",
   "metadata": {},
   "source": [
    "# PPG analysis"
   ]
  },
  {
   "cell_type": "code",
   "execution_count": 1,
   "metadata": {},
   "outputs": [],
   "source": [
    "import os\n",
    "from paradigma.config import PPGConfig, IMUConfig, SignalQualityFeatureExtractionConfig, SignalQualityClassificationConfig, HeartRateExtractionConfig\n",
    "from paradigma.ppg_preprocessing import scan_and_sync_segments, preprocess_ppg_data\n",
    "from paradigma.heart_rate.heart_rate_analysis import extract_signal_quality_features, signal_quality_classification, estimate_heart_rate"
   ]
  },
  {
   "cell_type": "code",
   "execution_count": 2,
   "metadata": {
    "tags": [
     "parameters"
    ]
   },
   "outputs": [],
   "source": [
    "# Cell has the tag 'parameters'\n",
    "branch = 'heart_rate'\n",
    "sensor = 'ppg'\n",
    "\n",
    "path_to_data =  '../../../tests/data'\n",
    "path_to_classifier = os.path.join(path_to_data, '0.classification', sensor)\n",
    "path_to_sensor_data = os.path.join(path_to_data, '1.sensor_data')\n",
    "path_to_preprocessed_data = os.path.join(path_to_data, '2.preprocessed_data', sensor)\n",
    "path_to_quality_features = os.path.join(path_to_data, '3.extracted_features', sensor)\n",
    "path_to_signal_quality = os.path.join(path_to_data, '4.predictions', sensor)\n",
    "path_to_hr_estimate = os.path.join(path_to_data, '5.quantification', sensor)"
   ]
  },
  {
   "cell_type": "code",
   "execution_count": null,
   "metadata": {},
   "outputs": [],
   "source": [
    "ppg_config = PPGConfig()\n",
    "imu_config = IMUConfig()\n",
<<<<<<< HEAD
    "metadatas_ppg, metadatas_imu = scan_and_sync_segments(os.path.join(path_to_sensor_data, 'ppg'),\n",
    "                                                       os.path.join(path_to_sensor_data, 'imu'))\n",
    "df_ppg_proc, df_acc_proc = preprocess_ppg_data(metadatas_ppg[0], metadatas_imu[0],\n",
    "                    path_to_preprocessed_data,\n",
    "                    ppg_config, imu_config)"
=======
    "\n",
    "metadatas_ppg, metadatas_imu = scan_and_sync_segments(\n",
    "    os.path.join(path_to_sensor_data, 'ppg'),\n",
    "    os.path.join(path_to_sensor_data, 'imu')\n",
    ")\n",
    "\n",
    "df_ppg_proc, df_imu_proc = preprocess_ppg_data(\n",
    "    metadatas_ppg[0], \n",
    "    metadatas_imu[0],\n",
    "    path_to_preprocessed_data,\n",
    "    ppg_config, \n",
    "    imu_config\n",
    ")"
   ]
  },
  {
   "cell_type": "code",
   "execution_count": null,
   "metadata": {},
   "outputs": [],
   "source": [
    "from paradigma.heart_rate.heart_rate_analysis import extract_signal_quality_features\n",
    "\n",
    "config = SignalQualityFeatureExtractionConfig()\n",
    "df_features = extract_signal_quality_features(df_ppg_proc, config)\n",
    "\n",
    "print(df_features.shape)\n",
    "df_features.head()"
   ]
  },
  {
   "cell_type": "code",
   "execution_count": null,
   "metadata": {},
   "outputs": [],
   "source": [
    "# NUMPY\n",
    "from paradigma.heart_rate.heart_rate_analysis import extract_signal_quality_features_numpy\n",
    "\n",
    "config = SignalQualityFeatureExtractionConfig()\n",
    "df_features_numpy = extract_signal_quality_features_numpy(df_ppg_proc, config)\n",
    "\n",
    "print(df_features_numpy.shape)\n",
    "df_features_numpy.head()"
>>>>>>> e3c87038
   ]
  },
  {
   "cell_type": "code",
   "execution_count": 4,
   "metadata": {},
   "outputs": [],
   "source": [
    "config = SignalQualityFeatureExtractionConfig()\n",
    "df_windowed = extract_signal_quality_features(df_ppg_proc, config)"
   ]
  },
  {
   "cell_type": "code",
   "execution_count": null,
   "metadata": {},
   "outputs": [],
   "source": [
    "config = SignalQualityClassificationConfig()\n",
    "df_sqa = signal_quality_classification(df_windowed, config, path_to_classifier)"
   ]
  },
  {
   "cell_type": "code",
   "execution_count": null,
   "metadata": {},
   "outputs": [],
   "source": [
    "config = HeartRateExtractionConfig()\n",
    "df_hr = estimate_heart_rate(df_sqa, df_ppg_proc, config)"
   ]
  }
 ],
 "metadata": {
  "kernelspec": {
   "display_name": "paradigma-8ps1bg0Z-py3.12",
   "language": "python",
   "name": "python3"
  },
  "language_info": {
   "codemirror_mode": {
    "name": "ipython",
    "version": 3
   },
   "file_extension": ".py",
   "mimetype": "text/x-python",
   "name": "python",
   "nbconvert_exporter": "python",
   "pygments_lexer": "ipython3",
   "version": "3.12.6"
  }
 },
 "nbformat": 4,
 "nbformat_minor": 2
}<|MERGE_RESOLUTION|>--- conflicted
+++ resolved
@@ -50,13 +50,6 @@
    "source": [
     "ppg_config = PPGConfig()\n",
     "imu_config = IMUConfig()\n",
-<<<<<<< HEAD
-    "metadatas_ppg, metadatas_imu = scan_and_sync_segments(os.path.join(path_to_sensor_data, 'ppg'),\n",
-    "                                                       os.path.join(path_to_sensor_data, 'imu'))\n",
-    "df_ppg_proc, df_acc_proc = preprocess_ppg_data(metadatas_ppg[0], metadatas_imu[0],\n",
-    "                    path_to_preprocessed_data,\n",
-    "                    ppg_config, imu_config)"
-=======
     "\n",
     "metadatas_ppg, metadatas_imu = scan_and_sync_segments(\n",
     "    os.path.join(path_to_sensor_data, 'ppg'),\n",
@@ -101,7 +94,6 @@
     "\n",
     "print(df_features_numpy.shape)\n",
     "df_features_numpy.head()"
->>>>>>> e3c87038
    ]
   },
   {
