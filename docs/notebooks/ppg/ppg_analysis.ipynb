--- conflicted
+++ resolved
@@ -13,11 +13,8 @@
    "metadata": {},
    "outputs": [],
    "source": [
-<<<<<<< HEAD
     "import importlib.resources\n",
     "import pickle\n",
-=======
->>>>>>> 854d5fca
     "from pathlib import Path\n",
     "\n",
     "from paradigma.config import PPGConfig, IMUConfig, SignalQualityFeatureExtractionConfig, SignalQualityFeatureExtractionAccConfig, SignalQualityClassificationConfig, HeartRateExtractionConfig\n",
@@ -72,13 +69,8 @@
    "metadata": {},
    "outputs": [],
    "source": [
-<<<<<<< HEAD
     "df_ppg, _, _ = load_tsdf_dataframe(path_to_prepared_data / ppg_prefix, prefix = ppg_prefix)\n",
     "df_imu, _, _ = load_tsdf_dataframe(path_to_prepared_data / imu_prefix, prefix = imu_prefix)"
-=======
-    "df_ppg, metadata_time, metadata_values = load_tsdf_dataframe(path_to_prepared_data / ppg_prefix, prefix = ppg_prefix)\n",
-    "df_imu, metadata_time, metadata_values = load_tsdf_dataframe(path_to_prepared_data / imu_prefix, prefix = imu_prefix)"
->>>>>>> 854d5fca
    ]
   },
   {
@@ -147,7 +139,7 @@
   },
   {
    "cell_type": "code",
-   "execution_count": 51,
+   "execution_count": null,
    "metadata": {},
    "outputs": [],
    "source": [
@@ -164,7 +156,7 @@
   },
   {
    "cell_type": "code",
-   "execution_count": 52,
+   "execution_count": null,
    "metadata": {},
    "outputs": [],
    "source": [
