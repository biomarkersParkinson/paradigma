--- conflicted
+++ resolved
@@ -16,6 +16,7 @@
     "import os\n",
     "from paradigma.config import PPGConfig, IMUConfig, SignalQualityFeatureExtractionConfig, SignalQualityFeatureExtractionAccConfig, SignalQualityClassificationConfig, HeartRateExtractionConfig\n",
     "from paradigma.preprocessing import scan_and_sync_segments, preprocess_ppg_data\n",
+    "from paradigma.heart_rate.heart_rate_analysis import extract_signal_quality_features, signal_quality_classification, estimate_heart_rate, aggregate_heart_rate"
     "from paradigma.heart_rate.heart_rate_analysis import extract_signal_quality_features, signal_quality_classification, estimate_heart_rate, aggregate_heart_rate"
    ]
   },
@@ -130,12 +131,8 @@
    "metadata": {},
    "outputs": [],
    "source": [
-<<<<<<< HEAD
-    "df_hr_agg = aggregate_heart_rate(df_hr, aggregates = ['mode', '99p'])"
-=======
     "hr_values = df_hr['heart_rate'].values\n",
     "df_hr_agg = aggregate_heart_rate(hr_values, aggregates = ['mode', '99p'])"
->>>>>>> 45aea19f
    ]
   }
  ],
