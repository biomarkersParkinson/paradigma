--- conflicted
+++ resolved
@@ -17,11 +17,7 @@
   },
   {
    "cell_type": "code",
-<<<<<<< HEAD
-   "execution_count": 4,
-=======
    "execution_count": 1,
->>>>>>> 11f5e084
    "metadata": {},
    "outputs": [],
    "source": [
@@ -46,17 +42,12 @@
   },
   {
    "cell_type": "code",
-<<<<<<< HEAD
-   "execution_count": 5,
    "metadata": {
     "tags": [
      "parameters"
     ]
    },
-=======
    "execution_count": 2,
-   "metadata": {},
->>>>>>> 11f5e084
    "outputs": [],
    "source": [
     "# Cell has the tag 'parameters'\n",
@@ -158,11 +149,7 @@
   },
   {
    "cell_type": "code",
-<<<<<<< HEAD
-   "execution_count": 6,
-=======
    "execution_count": 3,
->>>>>>> 11f5e084
    "metadata": {},
    "outputs": [
     {
@@ -230,11 +217,7 @@
        "1         3.994549e-08        0.235247         1.871333e-08  "
       ]
      },
-<<<<<<< HEAD
-     "execution_count": 6,
-=======
      "execution_count": 3,
->>>>>>> 11f5e084
      "metadata": {},
      "output_type": "execute_result"
     }
@@ -258,11 +241,7 @@
   },
   {
    "cell_type": "code",
-<<<<<<< HEAD
-   "execution_count": 7,
-=======
    "execution_count": 9,
->>>>>>> 11f5e084
    "metadata": {},
    "outputs": [
     {
@@ -292,11 +271,7 @@
   },
   {
    "cell_type": "code",
-<<<<<<< HEAD
-   "execution_count": null,
-=======
    "execution_count": 10,
->>>>>>> 11f5e084
    "metadata": {},
    "outputs": [],
    "source": [
@@ -311,11 +286,7 @@
   },
   {
    "cell_type": "code",
-<<<<<<< HEAD
-   "execution_count": null,
-=======
    "execution_count": 11,
->>>>>>> 11f5e084
    "metadata": {},
    "outputs": [],
    "source": [
@@ -328,11 +299,7 @@
   },
   {
    "cell_type": "code",
-<<<<<<< HEAD
-   "execution_count": null,
-=======
    "execution_count": 12,
->>>>>>> 11f5e084
    "metadata": {},
    "outputs": [],
    "source": [
@@ -368,11 +335,7 @@
   },
   {
    "cell_type": "code",
-<<<<<<< HEAD
-   "execution_count": null,
-=======
    "execution_count": 13,
->>>>>>> 11f5e084
    "metadata": {},
    "outputs": [],
    "source": [
@@ -398,11 +361,7 @@
   },
   {
    "cell_type": "code",
-<<<<<<< HEAD
-   "execution_count": null,
-=======
    "execution_count": 14,
->>>>>>> 11f5e084
    "metadata": {},
    "outputs": [],
    "source": [
@@ -420,11 +379,7 @@
   },
   {
    "cell_type": "code",
-<<<<<<< HEAD
-   "execution_count": null,
-=======
    "execution_count": 17,
->>>>>>> 11f5e084
    "metadata": {},
    "outputs": [],
    "source": [
@@ -450,11 +405,7 @@
   },
   {
    "cell_type": "code",
-<<<<<<< HEAD
-   "execution_count": null,
-=======
    "execution_count": 18,
->>>>>>> 11f5e084
    "metadata": {},
    "outputs": [],
    "source": [
