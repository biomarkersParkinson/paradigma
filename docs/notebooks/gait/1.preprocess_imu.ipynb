{
 "cells": [
  {
   "cell_type": "markdown",
   "metadata": {},
   "source": [
    "# Preprocess IMU"
   ]
  },
  {
   "cell_type": "markdown",
   "metadata": {},
   "source": [
    "## Modules"
   ]
  },
  {
   "cell_type": "code",
<<<<<<< HEAD
   "execution_count": 46,
=======
   "execution_count": 2,
>>>>>>> 11f5e084
   "metadata": {},
   "outputs": [
    {
     "name": "stdout",
     "output_type": "stream",
     "text": [
      "The autoreload extension is already loaded. To reload it, use:\n",
      "  %reload_ext autoreload\n"
     ]
    }
   ],
   "source": [
    "# Automatically reload modules\n",
    "%load_ext autoreload\n",
    "%autoreload 2\n",
    "\n",
    "import dbpd\n",
    "import numpy as np\n",
    "import os\n",
    "import tsdf\n",
    "\n",
    "from dbpd import DataColumns"
   ]
  },
  {
   "cell_type": "markdown",
   "metadata": {},
   "source": [
    "## Constants"
   ]
  },
  {
   "cell_type": "code",
<<<<<<< HEAD
   "execution_count": 47,
   "metadata": {
    "tags": [
     "parameters"
    ]
   },
=======
   "execution_count": 6,
   "metadata": {},
>>>>>>> 11f5e084
   "outputs": [],
   "source": [
    "# Cell has the tag 'parameters'\n",
    "\n",
    "sensor = 'IMU'\n",
    "\n",
<<<<<<< HEAD
    "path_to_test_data = '../../../tests/data/'\n",
    "input_path = os.path.join(path_to_test_data, '1.sensor_data')\n",
    "output_path = os.path.join(path_to_test_data, '2.preprocessed_data')\n",
=======
    "path_to_data = '../../../tests/data/'\n",
    "input_path = os.path.join(path_to_data, '1.sensor_data', 'imu')\n",
    "output_path = os.path.join(path_to_data, '2.preprocessed_data', 'gait')\n",
>>>>>>> 11f5e084
    "\n",
    "meta_filename = f'{sensor}_meta.json'\n",
    "values_filename = f'{sensor}_samples.bin'\n",
    "time_filename = f'{sensor}_time.bin'\n",
    "\n",
    "rotation_units = 'deg/s'\n",
    "acceleration_units = 'm/s^2'\n",
    "\n",
    "d_channels_units = {\n",
    "    DataColumns.ACCELERATION_X: acceleration_units,\n",
    "    DataColumns.ACCELERATION_Y: acceleration_units,\n",
    "    DataColumns.ACCELERATION_Z: acceleration_units,\n",
    "    DataColumns.ROTATION_X: rotation_units,\n",
    "    DataColumns.ROTATION_Y: rotation_units,\n",
    "    DataColumns.ROTATION_Z: rotation_units,\n",
    "}\n",
    "\n",
    "# filtering\n",
    "sampling_frequency = 100\n",
    "lower_cutoff_frequency = 0.3\n",
    "filter_order = 4\n"
   ]
  },
  {
   "cell_type": "markdown",
   "metadata": {},
   "source": [
    "## Load data"
   ]
  },
  {
   "cell_type": "code",
<<<<<<< HEAD
   "execution_count": 48,
=======
   "execution_count": 7,
>>>>>>> 11f5e084
   "metadata": {},
   "outputs": [
    {
     "data": {
      "text/html": [
       "<div>\n",
       "<style scoped>\n",
       "    .dataframe tbody tr th:only-of-type {\n",
       "        vertical-align: middle;\n",
       "    }\n",
       "\n",
       "    .dataframe tbody tr th {\n",
       "        vertical-align: top;\n",
       "    }\n",
       "\n",
       "    .dataframe thead th {\n",
       "        text-align: right;\n",
       "    }\n",
       "</style>\n",
       "<table border=\"1\" class=\"dataframe\">\n",
       "  <thead>\n",
       "    <tr style=\"text-align: right;\">\n",
       "      <th></th>\n",
       "      <th>time</th>\n",
       "      <th>acceleration_x</th>\n",
       "      <th>acceleration_y</th>\n",
       "      <th>acceleration_z</th>\n",
       "      <th>rotation_x</th>\n",
       "      <th>rotation_y</th>\n",
       "      <th>rotation_z</th>\n",
       "    </tr>\n",
       "  </thead>\n",
       "  <tbody>\n",
       "    <tr>\n",
<<<<<<< HEAD
       "      <th>3896</th>\n",
       "      <td>10.000000</td>\n",
       "      <td>1097</td>\n",
       "      <td>-228</td>\n",
       "      <td>-1694</td>\n",
       "      <td>8</td>\n",
       "      <td>-23</td>\n",
       "      <td>-1</td>\n",
       "    </tr>\n",
       "    <tr>\n",
       "      <th>50149</th>\n",
       "      <td>10.040039</td>\n",
       "      <td>776</td>\n",
       "      <td>68</td>\n",
       "      <td>-1813</td>\n",
       "      <td>-93</td>\n",
       "      <td>-306</td>\n",
       "      <td>-6</td>\n",
=======
       "      <th>0</th>\n",
       "      <td>0.000000</td>\n",
       "      <td>-1151</td>\n",
       "      <td>1200</td>\n",
       "      <td>-572</td>\n",
       "      <td>-1897</td>\n",
       "      <td>-525</td>\n",
       "      <td>428</td>\n",
       "    </tr>\n",
       "    <tr>\n",
       "      <th>1</th>\n",
       "      <td>10.040039</td>\n",
       "      <td>-1120</td>\n",
       "      <td>1303</td>\n",
       "      <td>-532</td>\n",
       "      <td>-1814</td>\n",
       "      <td>-568</td>\n",
       "      <td>405</td>\n",
>>>>>>> 11f5e084
       "    </tr>\n",
       "  </tbody>\n",
       "</table>\n",
       "</div>"
      ],
      "text/plain": [
<<<<<<< HEAD
       "            time  acceleration_x  acceleration_y  acceleration_z  rotation_x  \\\n",
       "3896   10.000000            1097            -228           -1694           8   \n",
       "50149  10.040039             776              68           -1813         -93   \n",
       "\n",
       "       rotation_y  rotation_z  \n",
       "3896          -23          -1  \n",
       "50149        -306          -6  "
      ]
     },
     "execution_count": 48,
=======
       "        time  acceleration_x  acceleration_y  acceleration_z  rotation_x  \\\n",
       "0   0.000000           -1151            1200            -572       -1897   \n",
       "1  10.040039           -1120            1303            -532       -1814   \n",
       "\n",
       "   rotation_y  rotation_z  \n",
       "0        -525         428  \n",
       "1        -568         405  "
      ]
     },
     "execution_count": 7,
>>>>>>> 11f5e084
     "metadata": {},
     "output_type": "execute_result"
    }
   ],
   "source": [
    "metadata_dict = tsdf.load_metadata_from_path(os.path.join(input_path, meta_filename))\n",
    "metadata_time = metadata_dict[time_filename]\n",
    "metadata_samples = metadata_dict[values_filename]\n",
    "df = tsdf.load_dataframe_from_binaries([metadata_time, metadata_samples], tsdf.constants.ConcatenationType.columns)\n",
    "\n",
    "df.head(2)"
   ]
  },
  {
   "cell_type": "markdown",
   "metadata": {},
   "source": [
    "## Preprocess data"
   ]
  },
  {
   "cell_type": "code",
<<<<<<< HEAD
   "execution_count": 49,
=======
   "execution_count": 8,
>>>>>>> 11f5e084
   "metadata": {},
   "outputs": [],
   "source": [
    "ppp = dbpd.PreprocessingPipelineConfig(\n",
    "    time_column='time',\n",
    "    sampling_frequency=sampling_frequency,\n",
    "    resampling_frequency=sampling_frequency,\n",
    "    gyroscope_units=rotation_units\n",
    "    )\n",
    "\n",
    "# convert to relative seconds from delta milliseconds\n",
    "df['time'] = dbpd.imu_preprocessing.transform_time_array(\n",
    "    time_array=df['time'],\n",
    "    scale_factor=1000, \n",
    "    data_in_delta_time=True)\n",
    "\n",
    "df = dbpd.imu_preprocessing.resample_data(\n",
    "    config=ppp,\n",
    "    time_abs_array=np.array(df['time']),\n",
    "    values_unscaled=np.array(df[list(d_channels_units.keys())]),\n",
    "    scale_factors=metadata_samples.scale_factors)\n",
    "\n",
    "# correct for sensor orientation - this subject has watch on right-hand side\n",
    "side_watch = 'left'\n",
    "df[DataColumns.ACCELERATION_Z] *= -1\n",
    "if side_watch == 'right':\n",
    "    df[DataColumns.ACCELERATION_X] *= -1\n",
    "\n",
    "for col in [x for x in d_channels_units.keys() if 'acceleration' in x]:\n",
    "\n",
    "    # change to correct units [g]\n",
    "    if acceleration_units == 'm/s^2':\n",
    "        df[col] /= 9.81\n",
    "\n",
    "    for result, side_pass in zip(['filt', 'grav'], ['hp', 'lp']):\n",
    "        df[f'{result}_{col}'] = dbpd.imu_preprocessing.butterworth_filter(\n",
    "            config=ppp,\n",
    "            single_sensor_col=np.array(df[col]),\n",
    "            order=filter_order,\n",
    "            cutoff_frequency=lower_cutoff_frequency,\n",
    "            passband=side_pass\n",
    "            )\n",
    "        \n",
    "    df = df.drop(columns=[col])\n",
    "    df = df.rename(columns={f'filt_{col}': col})"
   ]
  },
  {
   "cell_type": "markdown",
   "metadata": {},
   "source": [
    "# Store data"
   ]
  },
  {
   "cell_type": "code",
<<<<<<< HEAD
   "execution_count": 50,
=======
   "execution_count": 9,
>>>>>>> 11f5e084
   "metadata": {},
   "outputs": [],
   "source": [
    "if not os.path.exists(output_path):\n",
    "    os.makedirs(output_path)\n",
    "\n",
    "for sensor, units in zip(['acceleration', 'rotation'], ['g', rotation_units]):\n",
    "    meta_filename_store = f'{sensor}_meta.json'\n",
    "    df_sensor = df[['time'] + [x for x in df.columns if sensor in x]]\n",
    "\n",
    "    metadata_samples.__setattr__('channels', [x for x in df.columns if sensor in x])\n",
    "    metadata_samples.__setattr__('units', list(np.repeat(units, len(metadata_samples.channels))))\n",
    "    metadata_samples.__setattr__('meta_filename', meta_filename_store)\n",
    "    metadata_samples.__setattr__('file_name', meta_filename_store.replace('_meta.json', '_samples.bin'))\n",
    "    metadata_samples.__setattr__('file_dir_path', output_path)  \n",
    "\n",
    "    metadata_time.__setattr__('file_dir_path', output_path)\n",
    "    metadata_time.__setattr__('meta_filename', meta_filename_store)\n",
    "    metadata_time.__setattr__('file_name', meta_filename_store.replace('_meta.json', '_time.bin'))\n",
    "    metadata_time.__setattr__('units', ['time_relative_ms'])\n",
    "\n",
    "    tsdf.write_dataframe_to_binaries(output_path, df_sensor, [metadata_time, metadata_samples])\n",
    "    tsdf.write_metadata([metadata_time, metadata_samples], meta_filename_store)"
   ]
  }
 ],
 "metadata": {
  "kernelspec": {
   "display_name": "gait",
   "language": "python",
   "name": "python3"
  },
  "language_info": {
   "codemirror_mode": {
    "name": "ipython",
    "version": 3
   },
   "file_extension": ".py",
   "mimetype": "text/x-python",
   "name": "python",
   "nbconvert_exporter": "python",
   "pygments_lexer": "ipython3",
   "version": "3.11.2"
  }
 },
 "nbformat": 4,
 "nbformat_minor": 2
}<|MERGE_RESOLUTION|>--- conflicted
+++ resolved
@@ -16,11 +16,7 @@
   },
   {
    "cell_type": "code",
-<<<<<<< HEAD
-   "execution_count": 46,
-=======
    "execution_count": 2,
->>>>>>> 11f5e084
    "metadata": {},
    "outputs": [
     {
@@ -54,32 +50,20 @@
   },
   {
    "cell_type": "code",
-<<<<<<< HEAD
-   "execution_count": 47,
    "metadata": {
     "tags": [
      "parameters"
     ]
    },
-=======
    "execution_count": 6,
-   "metadata": {},
->>>>>>> 11f5e084
    "outputs": [],
    "source": [
     "# Cell has the tag 'parameters'\n",
     "\n",
     "sensor = 'IMU'\n",
     "\n",
-<<<<<<< HEAD
-    "path_to_test_data = '../../../tests/data/'\n",
-    "input_path = os.path.join(path_to_test_data, '1.sensor_data')\n",
-    "output_path = os.path.join(path_to_test_data, '2.preprocessed_data')\n",
-=======
-    "path_to_data = '../../../tests/data/'\n",
     "input_path = os.path.join(path_to_data, '1.sensor_data', 'imu')\n",
     "output_path = os.path.join(path_to_data, '2.preprocessed_data', 'gait')\n",
->>>>>>> 11f5e084
     "\n",
     "meta_filename = f'{sensor}_meta.json'\n",
     "values_filename = f'{sensor}_samples.bin'\n",
@@ -112,11 +96,7 @@
   },
   {
    "cell_type": "code",
-<<<<<<< HEAD
-   "execution_count": 48,
-=======
    "execution_count": 7,
->>>>>>> 11f5e084
    "metadata": {},
    "outputs": [
     {
@@ -151,26 +131,6 @@
        "  </thead>\n",
        "  <tbody>\n",
        "    <tr>\n",
-<<<<<<< HEAD
-       "      <th>3896</th>\n",
-       "      <td>10.000000</td>\n",
-       "      <td>1097</td>\n",
-       "      <td>-228</td>\n",
-       "      <td>-1694</td>\n",
-       "      <td>8</td>\n",
-       "      <td>-23</td>\n",
-       "      <td>-1</td>\n",
-       "    </tr>\n",
-       "    <tr>\n",
-       "      <th>50149</th>\n",
-       "      <td>10.040039</td>\n",
-       "      <td>776</td>\n",
-       "      <td>68</td>\n",
-       "      <td>-1813</td>\n",
-       "      <td>-93</td>\n",
-       "      <td>-306</td>\n",
-       "      <td>-6</td>\n",
-=======
        "      <th>0</th>\n",
        "      <td>0.000000</td>\n",
        "      <td>-1151</td>\n",
@@ -189,25 +149,12 @@
        "      <td>-1814</td>\n",
        "      <td>-568</td>\n",
        "      <td>405</td>\n",
->>>>>>> 11f5e084
        "    </tr>\n",
        "  </tbody>\n",
        "</table>\n",
        "</div>"
       ],
       "text/plain": [
-<<<<<<< HEAD
-       "            time  acceleration_x  acceleration_y  acceleration_z  rotation_x  \\\n",
-       "3896   10.000000            1097            -228           -1694           8   \n",
-       "50149  10.040039             776              68           -1813         -93   \n",
-       "\n",
-       "       rotation_y  rotation_z  \n",
-       "3896          -23          -1  \n",
-       "50149        -306          -6  "
-      ]
-     },
-     "execution_count": 48,
-=======
        "        time  acceleration_x  acceleration_y  acceleration_z  rotation_x  \\\n",
        "0   0.000000           -1151            1200            -572       -1897   \n",
        "1  10.040039           -1120            1303            -532       -1814   \n",
@@ -218,7 +165,6 @@
       ]
      },
      "execution_count": 7,
->>>>>>> 11f5e084
      "metadata": {},
      "output_type": "execute_result"
     }
@@ -241,11 +187,7 @@
   },
   {
    "cell_type": "code",
-<<<<<<< HEAD
-   "execution_count": 49,
-=======
    "execution_count": 8,
->>>>>>> 11f5e084
    "metadata": {},
    "outputs": [],
    "source": [
@@ -302,11 +244,6 @@
   },
   {
    "cell_type": "code",
-<<<<<<< HEAD
-   "execution_count": 50,
-=======
-   "execution_count": 9,
->>>>>>> 11f5e084
    "metadata": {},
    "outputs": [],
    "source": [
