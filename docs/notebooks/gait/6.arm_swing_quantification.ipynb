--- conflicted
+++ resolved
@@ -42,17 +42,12 @@
   },
   {
    "cell_type": "code",
-<<<<<<< HEAD
-   "execution_count": 240,
    "metadata": {
     "tags": [
      "parameters"
     ]
    },
-=======
    "execution_count": 2,
-   "metadata": {},
->>>>>>> 11f5e084
    "outputs": [],
    "source": [
     "# Cell has the tag 'parameters'\n",
