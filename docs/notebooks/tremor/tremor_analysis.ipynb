--- conflicted
+++ resolved
@@ -47,13 +47,8 @@
    "metadata": {},
    "outputs": [],
    "source": [
-<<<<<<< HEAD
-    "config = IMUPreprocessingConfig()\n",
+    "config = IMUConfig()\n",
     "preprocess_imu_data_io(path_to_sensor_data, path_to_preprocessed_data, config, sensor='gyroscope')"
-=======
-    "config = IMUConfig()\n",
-    "preprocess_imu_data_io(path_to_sensor_data, path_to_preprocessed_data, config)"
->>>>>>> d682a44e
    ]
   },
   {
@@ -110,7 +105,7 @@
  ],
  "metadata": {
   "kernelspec": {
-   "display_name": "paradigma-Fn6RLG4_-py3.11",
+   "display_name": "paradigma-cfWEGyqZ-py3.11",
    "language": "python",
    "name": "python3"
   },
@@ -124,7 +119,7 @@
    "name": "python",
    "nbconvert_exporter": "python",
    "pygments_lexer": "ipython3",
-   "version": "3.11.5"
+   "version": "3.11.8"
   }
  },
  "nbformat": 4,
