--- conflicted
+++ resolved
@@ -46,7 +46,7 @@
    "cell_type": "code",
    "execution_count": null,
    "metadata": {},
-<<<<<<< HEAD
+   "outputs": [],
    "outputs": [
     {
      "data": {
@@ -947,9 +947,6 @@
      "output_type": "display_data"
     }
    ],
-=======
-   "outputs": [],
->>>>>>> 6f42326b
    "source": [
     "from pathlib import Path\n",
     "from paradigma.util import load_tsdf_dataframe\n",
@@ -992,11 +989,8 @@
    "cell_type": "markdown",
    "metadata": {},
    "source": [
-<<<<<<< HEAD
+    "The first step after loading the data is preprocessing using the [preprocess_ppg_data](https://github.com/biomarkersParkinson/paradigma/blob/main/src/paradigma/preprocessing.py#:~:text=preprocess_ppg_data). This begins by isolating segments containing both PPG and IMU data, discarding portions where one modality (e.g., PPG) extends beyond the other, such as when the PPG recording is longer than the accelerometer data. This functionality requires the starting times (`metadata_time_ppg.start_iso8601` and `metadata_time_imu.start_iso8601`) in iso8601 format as inputs. After this step, the preprocess_ppg_data function resamples the PPG and accelerometer data to uniformly distributed timestamps, addressing the fixed but non-uniform sampling rates of the sensors. If the difference between timestamps is larger than a specified tolerance (`config.tolerance`, in seconds), it will return an error that the timestamps are not contiguous.  If you still want to process the data in this case, you can create segments from discontiguous samples using the function [`create_segments`](https://github.com/biomarkersParkinson/paradigma/blob/main/src/paradigma/segmenting.py) and analyze these segments consecutively as shown in [here](#multiple_segments_cell). After resampling, a bandpass Butterworth filter (4th-order, bandpass frequencies: 0.4--3.5 Hz) is applied to the PPG signal, while a high-pass Butterworth filter (4th-order, cut-off frequency: 0.2 Hz) is applied to the accelerometer data.\n",
     "The first step after loading the data is preprocessing using the [preprocess_ppg_data](https://github.com/biomarkersParkinson/paradigma/blob/main/src/paradigma/preprocessing.py#:~:text=preprocess_ppg_data). This begins by isolating segments containing both PPG and IMU data, discarding portions where one modality (e.g., PPG) extends beyond the other, such as when the PPG recording is longer than the accelerometer data. This functionality requires the starting times (`metadata_time_ppg.start_iso8601` and `metadata_time_imu.start_iso8601`) in iso8601 format as inputs. After this step, the preprocess_ppg_data function resamples the PPG and accelerometer data to uniformly distributed timestamps, addressing the fixed but non-uniform sampling rates of the sensors. After this, a bandpass Butterworth filter (4th-order, bandpass frequencies: 0.4--3.5 Hz) is applied to the PPG signal, while a high-pass Butterworth filter (4th-order, cut-off frequency: 0.2 Hz) is applied to the accelerometer data. \n",
-=======
-    "The first step after loading the data is preprocessing using the [preprocess_ppg_data](https://github.com/biomarkersParkinson/paradigma/blob/main/src/paradigma/preprocessing.py#:~:text=preprocess_ppg_data). This begins by isolating segments containing both PPG and IMU data, discarding portions where one modality (e.g., PPG) extends beyond the other, such as when the PPG recording is longer than the accelerometer data. This functionality requires the starting times (`metadata_time_ppg.start_iso8601` and `metadata_time_imu.start_iso8601`) in iso8601 format as inputs. After this step, the preprocess_ppg_data function resamples the PPG and accelerometer data to uniformly distributed timestamps, addressing the fixed but non-uniform sampling rates of the sensors. If the difference between timestamps is larger than a specified tolerance (`config.tolerance`, in seconds), it will return an error that the timestamps are not contiguous.  If you still want to process the data in this case, you can create segments from discontiguous samples using the function [`create_segments`](https://github.com/biomarkersParkinson/paradigma/blob/main/src/paradigma/segmenting.py) and analyze these segments consecutively as shown in [here](#multiple_segments_cell). After resampling, a bandpass Butterworth filter (4th-order, bandpass frequencies: 0.4--3.5 Hz) is applied to the PPG signal, while a high-pass Butterworth filter (4th-order, cut-off frequency: 0.2 Hz) is applied to the accelerometer data.\n",
->>>>>>> 6f42326b
     "\n",
     "Note: the printed shapes are (rows, columns) with each row corresponding to a single data point and each column representing a data column (e.g.time). The number of rows of the overlapping segments of PPG and accelerometer are not the same due to sampling differences (other sensors and possibly other sampling frequencies)."
    ]
@@ -1005,7 +999,7 @@
    "cell_type": "code",
    "execution_count": null,
    "metadata": {},
-<<<<<<< HEAD
+   "outputs": [],
    "outputs": [
     {
      "name": "stdout",
@@ -1918,9 +1912,6 @@
      "output_type": "display_data"
     }
    ],
-=======
-   "outputs": [],
->>>>>>> 6f42326b
    "source": [
     "from paradigma.config import PPGConfig, IMUConfig\n",
     "from paradigma.constants import DataColumns\n",
@@ -1947,10 +1938,8 @@
     "print(f'The tolerance for checking contiguous timestamps is set to {ppg_config.tolerance:.3f} seconds for PPG data and {imu_config.tolerance:.3f} seconds for accelerometer data.')\n",
     "print(f\"Original data shapes:\\n- PPG data: {df_ppg.shape}\\n- Accelerometer data: {df_imu.shape}\")\n",
     "\n",
-<<<<<<< HEAD
     "# Remove optional arguments if you don't have accelerometer data (set to None or remove arguments)\n",
-=======
->>>>>>> 6f42326b
+    "\n",
     "df_ppg_proc, df_acc_proc = preprocess_ppg_data(\n",
     "    df_ppg=df_ppg, \n",
     "    ppg_config=ppg_config,\n",
@@ -1984,7 +1973,7 @@
    "cell_type": "code",
    "execution_count": null,
    "metadata": {},
-<<<<<<< HEAD
+   "outputs": [],
    "outputs": [
     {
      "name": "stdout",
@@ -3073,9 +3062,6 @@
      "output_type": "display_data"
     }
    ],
-=======
-   "outputs": [],
->>>>>>> 6f42326b
    "source": [
     "from paradigma.config import PulseRateConfig\n",
     "from paradigma.pipelines.pulse_rate_pipeline import extract_signal_quality_features\n",
@@ -3097,15 +3083,12 @@
     "# Remove optional arguments if you don't have accelerometer data (set to None or remove arguments)\n",
     "df_features = extract_signal_quality_features(\n",
     "    df_ppg=df_ppg_proc,\n",
-<<<<<<< HEAD
+    "    df_acc=df_acc_proc,\n",
+    "    ppg_config=pulse_rate_ppg_config,\n",
+    "    acc_config=pulse_rate_acc_config,\n",
     "    ppg_config=ppg_config,\n",
     "    df_acc=df_acc_proc,     # Optional\n",
     "    acc_config=acc_config,  # Optional\n",
-=======
-    "    df_acc=df_acc_proc,\n",
-    "    ppg_config=pulse_rate_ppg_config,\n",
-    "    acc_config=pulse_rate_acc_config,\n",
->>>>>>> 6f42326b
     ")\n",
     "\n",
     "display(df_features)\n"
@@ -3133,9 +3116,10 @@
   },
   {
    "cell_type": "code",
-<<<<<<< HEAD
+   "execution_count": null,
    "execution_count": 8,
    "metadata": {},
+   "outputs": [],
    "outputs": [
     {
      "data": {
@@ -3588,11 +3572,6 @@
      "output_type": "execute_result"
     }
    ],
-=======
-   "execution_count": null,
-   "metadata": {},
-   "outputs": [],
->>>>>>> 6f42326b
    "source": [
     "from importlib.resources import files\n",
     "from paradigma.classification import ClassifierPackage\n",
@@ -3603,7 +3582,6 @@
     "ppg_quality_classifier_package_filename = 'ppg_quality_clf_package.pkl'\n",
     "full_path_to_classifier_package = files('paradigma') / 'assets' / ppg_quality_classifier_package_filename\n",
     "\n",
-<<<<<<< HEAD
     "# Load the classifier package\n",
     "clf_package = ClassifierPackage.load(full_path_to_classifier_package)\n",
     "\n",
@@ -3615,14 +3593,10 @@
     "\n",
     "df_sqa = signal_quality_classification(\n",
     "    df=df_features, \n",
+    "    config=pulse_rate_ppg_config, \n",
+    "    full_path_to_classifier_package=full_path_to_classifier_package\n",
     "    config=config, \n",
     "    clf_package=clf_package\n",
-=======
-    "df_sqa = signal_quality_classification(\n",
-    "    df=df_features, \n",
-    "    config=pulse_rate_ppg_config, \n",
-    "    full_path_to_classifier_package=full_path_to_classifier_package\n",
->>>>>>> 6f42326b
     ")\n",
     "\n",
     "df_sqa"
@@ -3638,11 +3612,8 @@
   },
   {
    "cell_type": "code",
-<<<<<<< HEAD
+   "execution_count": null,
    "execution_count": 9,
-=======
-   "execution_count": null,
->>>>>>> 6f42326b
    "metadata": {},
    "outputs": [],
    "source": [
@@ -3676,9 +3647,10 @@
   },
   {
    "cell_type": "code",
-<<<<<<< HEAD
+   "execution_count": null,
    "execution_count": 10,
    "metadata": {},
+   "outputs": [],
    "outputs": [
     {
      "data": {
@@ -3816,11 +3788,6 @@
      "output_type": "execute_result"
     }
    ],
-=======
-   "execution_count": null,
-   "metadata": {},
-   "outputs": [],
->>>>>>> 6f42326b
    "source": [
     "df_sqa, _, _ = load_tsdf_dataframe(path_to_prepared_data, prefix=f'segment{segment_nr}')\n",
     "df_sqa.head()"
@@ -3844,9 +3811,10 @@
   },
   {
    "cell_type": "code",
-<<<<<<< HEAD
+   "execution_count": null,
    "execution_count": 11,
    "metadata": {},
+   "outputs": [],
    "outputs": [
     {
      "name": "stdout",
@@ -4239,11 +4207,6 @@
      "output_type": "execute_result"
     }
    ],
-=======
-   "execution_count": null,
-   "metadata": {},
-   "outputs": [],
->>>>>>> 6f42326b
    "source": [
     "from paradigma.pipelines.pulse_rate_pipeline import estimate_pulse_rate\n",
     "\n",
@@ -4388,7 +4351,9 @@
   {
    "cell_type": "code",
    "execution_count": null,
+   "execution_count": null,
    "metadata": {},
+   "outputs": [],
    "outputs": [],
    "source": [
     "import pprint\n",
@@ -4406,12 +4371,10 @@
  ],
  "metadata": {
   "kernelspec": {
-<<<<<<< HEAD
+   "display_name": "Python 3",
    "display_name": "paradigma-8ps1bg0Z-py3.12",
-=======
-   "display_name": "Python 3",
->>>>>>> 6f42326b
    "language": "python",
+   "name": "python3"
    "name": "python3"
   },
   "language_info": {
