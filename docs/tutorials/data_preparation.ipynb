--- conflicted
+++ resolved
@@ -212,29 +212,7 @@
    ]
   }
  ],
-<<<<<<< HEAD
- "metadata": {
-  "kernelspec": {
-   "display_name": "paradigma (Poetry)",
-   "language": "python",
-   "name": "paradigma"
-  },
-  "language_info": {
-   "codemirror_mode": {
-    "name": "ipython",
-    "version": 3
-   },
-   "file_extension": ".py",
-   "mimetype": "text/x-python",
-   "name": "python",
-   "nbconvert_exporter": "python",
-   "pygments_lexer": "ipython3",
-   "version": "3.12.0"
-  }
- },
-=======
  "metadata": {},
->>>>>>> 37f1c8fe
  "nbformat": 4,
  "nbformat_minor": 2
 }