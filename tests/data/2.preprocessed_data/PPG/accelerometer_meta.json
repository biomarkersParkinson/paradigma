--- conflicted
+++ resolved
@@ -17,7 +17,7 @@
                 "time"
             ],
             "units": [
-                "absolute_s"
+                "absolute_ms"
             ]
         },
         {
@@ -31,12 +31,7 @@
                 "m/s^2",
                 "m/s^2",
                 "m/s^2"
-<<<<<<< HEAD
-            ],
-            "scale_factors": []
-=======
             ]
->>>>>>> e1661154
         }
     ]
 }