--- conflicted
+++ resolved
@@ -19,15 +19,8 @@
                 "time"
             ],
             "units": [
-<<<<<<< HEAD
-                "ms"
-            ],
-            "data_type": "int",
-            "bits": 32
-=======
                 "time_relative_ms"
             ]
->>>>>>> 11f5e084
         },
         {
             "file_name": "acceleration_samples.bin",
